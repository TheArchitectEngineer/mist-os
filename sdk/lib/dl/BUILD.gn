# Copyright 2024 The Fuchsia Authors. All rights reserved.
# Use of this source code is governed by a BSD-style license that can be
# found in the LICENSE file.

source_set("runtime") {
  public = [ "runtime-dynamic-linker.h" ]
  public_deps = [
    ":diagnostics",
    ":error",
    "//sdk/lib/fit",
    "//src/lib/elfldltl",
    "//zircon/system/ulib/fbl",
  ]
  if (is_fuchsia || is_mistos) {
    public_deps += [ "//zircon/system/ulib/zx" ]
  }

  sources = [
    "linking-session.h",
    "runtime-dynamic-linker.cc",
    "runtime-module.cc",
    "runtime-module.h",
  ]
<<<<<<< HEAD
  deps = [ ":concat-view" ]
  if (is_fuchsia || is_mistos) {
=======
  deps = [
    ":concat-view",
    "//sdk/lib/ld:tlsdesc",
  ]
  if (is_fuchsia) {
>>>>>>> b557aeb7
    sources += [ "unmap-zircon.cc" ]
  } else {
    sources += [ "unmap-posix.cc" ]
  }
}

source_set("error") {
  public = [ "error.h" ]
  public_deps = [ "//sdk/lib/ld:headers" ]
  sources = [ "error.cc" ]
}

source_set("diagnostics") {
  public = [ "diagnostics.h" ]
  public_deps = [ ":error" ]
  sources = [ "diagnostics.cc" ]
}

source_set("stateful-error") {
  public = [ "stateful-error.h" ]
  public_deps = [
    ":error",
    "//sdk/lib/fit",
  ]
  sources = [ "stateful-error.cc" ]
}

source_set("concat-view") {
  public = [ "concat-view.h" ]
}

group("tests") {
  testonly = true
  deps = [ "test:tests" ]
}<|MERGE_RESOLUTION|>--- conflicted
+++ resolved
@@ -21,16 +21,11 @@
     "runtime-module.cc",
     "runtime-module.h",
   ]
-<<<<<<< HEAD
-  deps = [ ":concat-view" ]
-  if (is_fuchsia || is_mistos) {
-=======
   deps = [
     ":concat-view",
     "//sdk/lib/ld:tlsdesc",
   ]
-  if (is_fuchsia) {
->>>>>>> b557aeb7
+  if (is_fuchsia || is_mistos) {
     sources += [ "unmap-zircon.cc" ]
   } else {
     sources += [ "unmap-posix.cc" ]
