# Copyright 2024 Mist Tecnologia LTDA. All rights reserved.
# Copyright 2019 The Fuchsia Authors. All rights reserved.
# Use of this source code is governed by a BSD-style license that can be
# found in the LICENSE file.

import("//build/compiled_action.gni")
import("//build/config/build_api_module.gni")
import("//build/testing/validated_test_types_group.gni")

declare_args() {
<<<<<<< HEAD
=======
  ## NOTE:  The "legacy_*" versions of these args are part of multi-month
  #         transition to using product assembly and separate the definition of
  #         the platform from the definition of the product.
  #
  #         These args replace the use of the non-"legacy_" prefixed arg
  #         throughout the product definition files (//products/**/*.gni).
  #
  #  NOTE:  These "legacy_*" args will go away when the long-term transition to
  #         product assembly is complete, and they should not be relied upon
  #         within developer's own args.gn files or BUILD.gn files.

  # If you add package labels to this variable, the packages will be included in
  # the 'base' package set, which represents the set of packages that are part
  # of an OTA. These packages are updated as an atomic unit during an OTA
  # process and are immutable and are a superset of the TCB (Trusted Computing
  # Base) for a product. These packages are never evicted by the system.
  base_package_labels = []
  legacy_base_package_labels = []

  # If you add package labels to this variable, the packages will be included
  # in the 'cache' package set, which represents an additional set of software
  # that is made available on disk immediately after paving and in factory
  # flows. These packages are updated with an OTA, and can also be updated
  # ephemerally. This cache of software can be evicted by the system if storage
  # pressure arises or other policies indicate.
  cache_package_labels = []
  legacy_cache_package_labels = []

  # If you add package labels to this variable, the packages will be included
  # in the 'universe' package set, which represents all software that is
  # produced that is to be published to a package repository or to the SDK by
  # the build. The build system ensures that the universe package set includes
  # the base and cache package sets, which means you do not need to redundantly
  # include those labels in this variable.
  universe_package_labels = []

  # If you add package labels to this variable, the packages will be included in
  # the 'discoverable' package set, as defined by RFC-0212 "Package Sets":
  # https://fuchsia.dev/fuchsia-src/contribute/governance/rfcs/0212_package_sets
  #
  # They will be compiled, and published, but not added as dependencies of the
  # assembled images, and so will not be able to cause the inclusion of
  # 'config_data' or 'shell_command' entries.
  #
  # As these cannot be part of the legacy AIB for a product, there is no
  # "legacy" version of this argument.
  discoverable_package_labels = []

  # If you add labels to this variable the `exported_fuchsia_package_archive()`
  # targets captured by these labels will be collected and exposed in the
  # 'package_archives' build api module. Ordinary `fuchsia_package_archive()`
  # targets are not captured.
  #
  # Note: This variable is only used for metadata collection -- any package
  # labels added here will still need to be included in the build graph
  # elsewhere.
  #
  # It's usually advisable to use labels of well-defined, curated `group()`s of
  # packages instead of explicitly adding the labels of the
  # `exported_fuchsia_package_archive()` targets directly.
  exported_package_labels = []

  # These are arguments used by Infra (and 'fx set') to add tests to a build
  # configuration without necessarily adding them to the assembled product, and
  # validating that they only contain tests of the type in their name.

  # Fully hermetic tests (both by packaging and at runtime)
  hermetic_test_package_labels = []

  # Non-hermetic tests (at runtime).  Non-test packages found in this group will
  # be flagged as an error by the build.
  test_package_labels = []

  # Host-driven, "end-to-end" tests that run on a Fuchsia image (either real
  # hardware or emulated).
  e2e_test_labels = []

>>>>>>> 5203cf68
  # Host-only tests.  These cannot have any dependency on an assembled platform
  # image, or the compiled OS itself, not even for their host_test_data().
  #
  # These will be added to the build using the host toolchain.
  host_test_labels = []
<<<<<<< HEAD
=======

  # A developer-only argument that is used to add tests to the build without
  # going through the test-type validate that the above sets of tests are.
  # These are always a dependency of the main product assembly.
  developer_test_labels = []

  # If you add labels to this variable, these will be included in the 'host'
  # artifact set, which represents an additional set of host-only software that
  # is produced by the build.
  #
  # These will be added to the build using the host toolchain.
  host_labels = []

  # A file containing historical test duration data for this build
  # configuration, used used by testsharder to evenly split tests across
  # shards. It should be set for any builds where testsharder will be run
  # afterwards.
  test_durations_file = ""

  # Extra idk_archive() labels to be uploaded to the artifacts store. This is an
  # extension mechanism for IDK bits outside of the main repository.
  sdk_archive_labels = []

  # Platform builders should populate this list in their product.gni file.
  # The result will be built and uploaded to CIPD by infra.
  assembly_board_configs = []

  # Platform builders should populate this list in their product.gni file.
  # The result will be built and uploaded to CIPD by infra.
  assembly_partitions_configs = []

  # Platform builders can add targets to this list so that they get built with
  # the //:default target
  additional_default_targets = []

  # These labels are added as dependencies of '//:default' transitively via
  # '//:build_only'.  These are used to add targets that need to be built
  # but aren't part of any product, board, etc.
  #
  # These also serve as an alternative to '//:default' for sub-builds that
  # only want to build and define a small subset of the tree.
  build_only_labels = []

  # Labels for product bundles to assemble in addition to the main product bundle.
  product_bundle_labels = []
}

if (host_os == "mac") {
  import("//build/config/mac/mac_sdk.gni")
}

assert(
    current_toolchain == default_toolchain,
    "The root build file (//BUILD.gn) can only be processed in the `default_toolchain`.")

###
### fx integration.
###

# Write a file that can be sourced by `fx`.  This file is produced
# by `gn gen` and is not known to Ninja at all, so it has nothing to
# do with the build itself.  Its sole purpose is to leave bread
# crumbs about the settings `gn gen` used for `fx` to use later.
_relative_build_dir = rebase_path(root_build_dir, "//", "//")
_host_out_dir = rebase_path(host_out_dir, root_build_dir)
_fx_config_lines = [
  "# Generated by `gn gen`.",
  "FUCHSIA_BUILD_DIR='${_relative_build_dir}'",
  "FUCHSIA_ARCH='${target_cpu}'",
  "FUCHSIA_PRODUCT_NAME=${build_info_product}",
  "FUCHSIA_BOARD_NAME=${board_name}",
  "FUCHSIA_ZBI_COMPRESSION=zstd",
  "HOST_OUT_DIR='${_host_out_dir}'",
]
write_file("$root_build_dir/fx.config", _fx_config_lines)
generated_file("default_toolchain_name.txt") {
  outputs = [ "$root_build_dir/default_toolchain_name.txt" ]
  contents = default_toolchain
}

###
### Build API modules.
###

# This is the top-level build API module that just lists all the others.
# Each element of the list is the simple name of the API module; the
# module's contents are found at "$root_build_dir/$target_name.json".
#
# Type: list(string)
#
build_api_module("api") {
  testonly = true
  data_keys = [ "build_api_modules" ]
  deps = [
    ":all_package_manifest_paths",
    ":archives",
    ":args",
    ":assembly_input_archives",
    ":assembly_manifests",
    ":bazel_build_events_logs",
    ":bazel_sdk_info",
    ":binaries",
    ":boards",
    ":build_info",
    ":checkout_artifacts",
    ":cipd_assembly_artifacts",
    ":clippy_target_mapping",
    ":delivery_blob_config",
    ":detailed_size_checker_data",
    ":fuzzers",
    ":generated_sources",
    ":gerrit_size_report",
    ":golden_files",
    ":images",
    ":licenses",
    ":ninja_subbuilds",
    ":package-repositories",
    ":package_archives",
    ":platform_artifacts",
    ":platforms",
    ":prebuilt_binaries",
    ":prebuilt_package_flavors",
    ":product_bundles",
    ":product_size_checker_output",
    ":rbe_config",
    ":rust_searchdir",
    ":rust_target_mapping",
    ":sdk_archives",
    ":test_components",
    ":test_durations",
    ":test_list_location",
    ":tests",
    ":tool_paths",
    ":triage_sources",
    ":vnames_config",
    "//build/images/archive",
    "//build/rbe:rbe_settings.json",
    "//sdk:sdk_source_set_list",
    "//sdk/ctf:ctf_artifacts",
  ]
}

# This target is used to generate, at `gn gen` time a file
# that is exclusively used by //build/api/client.py.
# NOTE: nothing should depend on this target.
generated_file("build_api_client_info") {
  deps = [ "//:api" ]
  outputs = [ "$root_build_dir/build_api_client_info" ]
  data_keys = [ "build_api_client_info" ]
  walk_keys = [ "build_api_client_info_barrier" ]
  testonly = true
  visibility = []  # Empty on purpose
}

# This target generates a file that contains the path to the build API client
# script, relative to the build directory (e.g. '../../build/api/client').
#
# Many tools that process the build API files only have a path to the build
# directory, and do not know where the Fuchsia source directory itself is
# located. By reading this file, they can retrieve this information easily,
# without relying on fragile heuristics. This file should always be
# generated at `gn gen` time, and nothing should depend on it.
generated_file("build_api_client_path") {
  # IMPORTANT: Do not include a newline at the end of "contents"
  contents = rebase_path("//build/api/client", root_build_dir)
  outputs = [ "$root_build_dir/build_api_client_path" ]
  visibility = []  # Empty on purpose.
}

# This describes the location of the package repository, in:
#  "$root_build_dir/package-repositories.json"
#
# Type: list(scope)
#
#   path
#     Required: Path to the package repository, relative to $root_build_dir.
#     Type: path relative to $root_build_dir
#
#   targets
#     Required: Path to the targets.json file with the contents in this
#       package repository, relative to $root_build_dir.
#     Type: path relative to $root_build_dir
#
#   blobs
#     Required: Path to the blobs directory in this package repository,
#       relative to $root_build_dir.
#     Type: path relative to $root_build_dir
#
build_api_module("package-repositories") {
  testonly = true
  data_keys = [ "package_repository" ]
  deps = [ "//build/images/updates" ]
}

# This describes all the archives the build can produce, in:
# "$root_build_dir/archives.json"
#
# TODO(https://fxbug.dev/42119886): Delete me ASAP. Archives are targets that necessarily
# depend on 'everything'; targets like this should be migrated away from.
#
# Type: list(scope)
#
#   name
#     Required: The primary way that this archive is known to consumers.
#     The tuple of ($name, $type) should be unique.
#     Type: string
#
#   path
#     Required: Path to where the archive is found, relative to $root_build_dir.
#     Type: path relative to $root_build_dir
#
#   type
#     Required: "zip" or "tgz".
#     Type: string
#
build_api_module("archives") {
  testonly = true
  data_keys = [ "archives" ]
  deps = [ "//build/images/archive" ]
}

# TODO(crbug.com/gn/132): Remove when GN emits the equivalent information
# itself.
#
# in file: "$root_build_dir/args.json"
#
# This just regurgitates the build arguments specified to `gn gen`.  This is
# the exact JSON representation of the settings in "$root_build_dir/args.gn".
# It does not include build arguments left to their default values.  So to
# reproduce the settings of this build, one could put in `args.gn`:
# ```
#   forward_variables_from(read_file("args.json", "json"), "*")
# ```
# Type: scope
#
build_api_module("args") {
  contents = read_file("$root_build_dir/args.gn", "scope")
}

# Describes the location where the Bazel SDK is generated.
#
# See //build/bazel:generate_fuchsia_sdk_repository for more details.
#
#
# Type: list(scope)
#
#  location
#    Required: Directory where the Bazel SDK is generated
#    Type: string
#
#
build_api_module("bazel_sdk_info") {
  testonly = true
  data_keys = [ "bazel_sdk_info" ]
  deps = [ "//sdk:final_fuchsia_sdk" ]
}

# Describes the location of Bazel build events log files
# for all Bazel invocations from Ninja. For context, see
# https://bazel.build/remote/bep
#
# Type: list(scope)
#
#  gn_label
#    Required: GN label of action invoking a Bazel build command.
#    Type: string
#
#  build_events_log
#    Required: Path to build event log file.
#    Type: Path relative to build directory.
#
#  format
#    Required: Format of log file, can be "binary", "text" or "json"
#    Type: string
#
#
build_api_module("bazel_build_events_logs") {
  testonly = true
  data_keys = [ "bazel_build_events_log" ]
  deps = [
    ":default",
    "//build/bazel/bazel_sdk:bazel_sdk_tests",
  ]
}

# This describes all the binaries linked by the build.
#
# This enumerates each linked binary (executable, shared library, or
# loadable/"plug-in" module) used by the build, or produced by the build.
#
# This includes host tools, kernels, boot loaders, drivers, as well as
# normal executables. This also includes prebuilt toolchain runtime
# libraries that end up in image files. It does not yet include any
# non-native binary formats.
#
# For non-prebuilts, this is meant to reach the entire dependency graph
# of all binaries that the build would ever produce.  Not every binary
# described is necessarily actually produced by any given Ninja run.  Either
# the $debug or the $dist file for any individual binary can be passed to
# Ninja as a specific target argument to ensure it's built and
# up to date before making use of that binary.  Like all build_api_module()
# targets, the top-level "binaries" target serves as a Ninja target to
# request that every binary described be built.
#
# Note that in certain cases, the paths in `debug` and `dist` will
# point out of the build tree, and thus cannot be used as Ninja targets.
# This happens for prebuilts or binaries produced by the Zircon build.
#
# Type: list(scope)
#
#   cpu
#     Required: CPU architecture the binary is for, e.g. "arm64" or "x64".
#     Type: string
#
#   os
#     Required: OS the binary is for, e.g. "fuchsia", "linux", or "mac".
#     Type: string
#
#   environment
#     Required: The ${toolchain_environment} name of what specific
#     execution this was built for, e.g. "user", "host", "guest".  The
#     tuple of ($cpu, $os, $environment) should indicate what hardware and
#     software environment this binary is compatible with.
#     Type: string
#
#   label
#     Required: The GN label of the binary target.
#     Type: label_with_toolchain
#
#   type
#     Required: The type of binary.
#     Type: "executable" or "shared_library" or "loadable_module"
#
#   debug
#     Required: Path to where the unstripped or separate debug file is
#     found, relative to $root_build_dir.  If $dist is omitted, this
#     is also the file that is used at runtime.
#     Type: path relative to $root_build_dir
#
#   dist
#     Optional: Path to where the stripped binary for deployment/execution is
#     found, relative to $root_build_dir.  This binary may be required for
#     some debugging tasks if $debug is a separate debug file rather than
#     an unstripped file.  It should exactly match the binary that will be
#     seen on devices or run directly on hosts.
#     Type: path relative to $root_build_dir
#
#   elf_build_id
#     Optional: Path to a file containing the lowercase ASCII hexadecimal
#     representation of the ELF build ID in this binary.  This is omitted
#     for OS environments that don't use ELF.  For an ELF binary that
#     doesn't have a build ID note, this key will be present but point to
#     an empty file.
#     Type: path relative to $root_build_dir
#
#   breakpad
#     Optional: Path to the breakpad symbol file for the debug binary.  This
#     will only be present if $output_breakpad_syms was set.
#     Type: path relative to $root_build_dir
build_api_module("binaries") {
  testonly = true
  data_keys = [ "binaries" ]
  deps = [ ":default" ]
}

# Lists the board configurations that are defined in this build.
#
# Type: list (scope)
#
#  label
#    Required: The GN label for the board_configuration target
#
#  outdir
#    Required: The path (relative to the root out dir) of the directory that
#    contains the board configuration.
#
build_api_module("boards") {
  testonly = true
  data_keys = [ "board_configs" ]
  deps = assembly_board_configs
}

# Lists the board input bundles that are defined in this build.
#
# Type: list (scope)
#
#  label
#    Required: The GN label for the board_configuration target
#
#  outdir
#    Required: The path (relative to the root out dir) of the directory that
#    contains the board input bundle.
#
build_api_module("board_input_bundles") {
  testonly = true
  data_keys = [ "board_input_bundles" ]
  deps = [ "//boards" ]
}

# Describes the configuration of the build in the file:
#  "$root_build_dir/build_info.json"
#
# Type: list(scope)
#
#   version
#     Optional: The version of the build. Present during official builds.
#     Type: string
#
#   configurations
#     Required: The list of product/board configurations within the build.
#     Each `configurations` entry is a scope that contains both a product
#     and board specification.
#     Type: list(scope)
#
build_api_module("build_info") {
  testonly = true
  contents = {
    version = build_info_version

    # A list to accommodate the future of a build that support building multiple
    # (board, product) pairs.
    configurations = [
      {
        board = build_info_board
        product = build_info_product
      },
    ]
  }
}

# Artifacts from the checkout. Though a priori unrelated to the build, they are
# useful to track here.
#
# in file: "$root_build_dir/checkout_artifacts.json"
#
# Type: list(scope)
#
#   name
#     Required: The primary way that this file is known to consumers.
#     The name should be unique among other entries.
#     Type: string
#
#   path
#     Required: Path to where the file is found, relative to $root_build_dir.
#     Type: path relative to $root_build_dir
#
#   type
#     Required: The file format (e.g., "txt" or "xml").
#     Type: string
#
build_api_module("checkout_artifacts") {
  testonly = true
  data_keys = [ "checkout_artifacts" ]
  deps = [ ":checkout_artifacts.metadata" ]
}

group("checkout_artifacts.metadata") {
  testonly = true
  visibility = [ ":checkout_artifacts" ]
  metadata = {
    checkout_artifacts = [
      {
        # TODO(https://fxbug.dev/42119886): Remove `archive` field. This is a signal to
        # include the this file in the archive.
        archive = true
        name = "jiri_snapshot"
        path = rebase_path("//.jiri_root/update_history/latest", root_build_dir)
        type = "xml"
      },
    ]
  }
}

# This describes all the generated source files in the build.
#
# The intent is that telling Ninja to build all these individual files
# will be the minimal work sufficient for source code analysis of all
# the files described in the compilation database to be viable.
#
# Type: list(path relative to $root_build_dir)
#
build_api_module("generated_sources") {
  testonly = true
  data_keys = [ "generated_sources" ]
  deps = [
    "//build/images/updates:packages",
    "//sdk",
  ]
}

# This describes all golden files in the build, as defined by `golden_files()`.
#
# Type: list(scope)
#
#  * name
#    - Required: The name of the target defining the golden files.
#    - Type: string
#
#  * label
#    - Required: The label toolchain of the associated target.
#    - Type: label_with_toolchain
#
#  * stamp
#    - Required: The stamp file of the associated diff check.
#    - Type: build directory -relative path
#
#  * files
#    - Required: The associated golden file comparisons.
#    - Type: list(scope)
#
#    Each scope contains:
#
#    * golden
#      - Required: A golden file.
#      - Type: source-relative path
#
#    * candidate
#      - Required: The candidate version of the file, to be compared against the
#        golden.
#      - Type: build directory -relative path
#
build_api_module("golden_files") {
  testonly = true
  data_keys = [ "golden_files" ]
  deps = [ ":default" ]
}

# This exposes the value of delivery_blob_type to artifactory after the build.
#
# Type: scope
#
# * type
#   - Required: Value of delivery_blob_type for this build configuration.
#   - Type: integer
#
build_api_module("delivery_blob_config") {
  contents = {
    type = delivery_blob_type
  }
}

# Describes the "fuzzers" in the build, in the file:
#  "$root_build_dir/fuzzers.json"
#
# See //build/fuzzing/fuzzer.gni for more details.
#
#
# Type: list(scope)
#
#  fuzzer_package
#    Required: Name of a package containing fuzzers.
#    Type: string
#
#  fuzzers
#    Required: The fuzzer binaries included in the associated package.
#    Type: list of labels
#
#  fuzz_host
#    Required: Indicates whether the associated fuzzer binaries were built for
#    the host.
#    Type: boolean
#
build_api_module("fuzzers") {
  testonly = true
  data_keys = [ "fuzz_spec" ]
  deps = [ "//build/images/updates:packages" ]
}

# This describes all the "image" files the build can produce, in the file:
#  "$root_build_dir/images.json"
#
# An "image file" is a binary file that typically ends up on a device
# partition (e.g. kernel, boot loader, partition image, etc).
#
# Consumers of the build should look here for the images to be built.
# The $cpu, $name, and $type fields identify the purpose of each image.
# Consumers are expected to ignore extra images they have no use for or
# whose fields they don't understand.
#
# The $path field indicates where the file is found in the build
# directory.  The presence of an image in the list means that the build
# *can* produce it, not that the build *will* produce it.  Hence,
# consumers should use $path as an explicit argument to Ninja to ensure
# that each needed image gets built.
#
# Type: list(scope)
#
#   cpu
#     Required: CPU architecture the image is for, e.g. "arm64" or "x64".
#     Type: string
#
#   name
#     Required: The primary way that this image is known to consumers.
#     Note that the name need not be unique within the images list.
#     The tuple of ($name, $type, $cpu) should be unique.
#     Type: string
#
#   fastboot_flash
#     Optional: the partition(s) to fastboot flash this image to. As a special
#     case, this can be an empty list to indicate a file that may be needed for
#     flashing but doesn't necessarily get flashed to a partition, for example
#     bootloader unlock credentials.
#     Type: list(string)
#
#   label
#     Required: The GN label of the image target.
#     Type: label_with_toolchain
#
#   path
#     Required: Path to where the file is found, relative to $root_build_dir.
#     This is also the argument to Ninja that ensures this image will be built.
#     Type: path relative to $root_build_dir
#
#   testonly
#     Optional: This image includes test code/data not meant for production.
#     Type: bool
#     Default: false
#
#   tags
#     Optional: Tags associated with the image.  Certain tags may indicate
#     to the build API consumer what should be done with the image.
#     Type: list(string)
#
#   type
#     Required: Type of file, e.g. "zbi".  This often corresponds to the
#     extension used on the image file name, but not always.  For many
#     miscellaneous formats, this is just "bin" and the consumer is
#     expected to understand what the particular format is for particular
#     $name, $cpu combinations.  Other types include:
#      * "zbi": the ZBI (<lib/zbi-format/zbi.h>) format
#      * "efi": an EFI executable that an EFI boot loader can load
#      * "kernel": some other format loaded by a boot loader or emulator
#      * "blk": contents to be written to a storage device or partition
#     Type: string
#
#   bootserver_pave, bootserver_pave_zedboot, bootserver_netboot
#     Optional: flag names under which the associated image should be passed to
#     the bootserver when paving, paving zedboot, or netbooting, respectively.
#     Type: list(string)
#
#   archive
#     Optional: Set to true to indicate this image should be part of
#     the build archives generated by //build/images/archive.
#     Type: bool
#     Default: false
#
build_api_module("images") {
  testonly = true
  walk_keys = [ "images_barrier" ]
  data_keys = [ "images" ]
  deps = [
    # XXX(46415): as the build is specialized by board (bootfs_only)
    # for bringup, it is not possible for this to be complete. As this
    # is used in the formation of the build API with infrastructure,
    # and infrastructure assumes that the board configuration modulates
    # the definition of `zircon-a` between bringup/non-bringup, we can
    # not in fact have a complete description. See the associated
    # conditional at this group also.
    "build/images",

    # Images who are pulled as part of host interaction tests.
    ":host",

    # There are standalone images outside of the main assembly dependency graph
    # which may be specified as data dependencies of select tests.
    ":tests",
  ]
}

# This describes where to any nested ninja "subbuild" directories, in the file:
#  "$root_build_dir/ninja_subbuilds.json"
#
# See `//build/sdk/idk.gni` for more background on subbuilds.
#
# Type: list(scope)
#
#   build_dir
#     Required: The path to the subbuild's build directory, relative to
#     root_build_dir.
#     Type: string
#
build_api_module("ninja_subbuilds") {
  testonly = true
  data_keys = [ "ninja_subbuilds" ]
  deps = [ "//sdk:final_fuchsia_idk" ] + sdk_archive_labels
}

# Describes the SDK archives that can be built, in the file:
# "$root_build_dir/sdk_archives.json"
#
#   * name
#     - Required: Name of the SDK.
#     - Type: string
#
#   * label
#     - Required: GN label of the associated `sdk` target.
#     - Type: label_with_toolchain
#
#   * path
#     - Required: Path to the built archive.
#     - Type: path relative to $root_build_dir
#
#   * os
#     - Required: OS is the operating system which the SDK is built for. A value
#       of "fuchsia" indicates the SDK is host OS agnostic.
#     - Type: string
#
#   * cpu
#     - Required: CPU architecture which the SDK is built for.
#     - Type: string
#
build_api_module("sdk_archives") {
  testonly = true
  data_keys = [ "sdk_archives" ]
  deps = [ "//sdk:final_fuchsia_idk" ] + sdk_archive_labels
}

# Describes the `exported_package_archive`s labels specified by the gn arg
# `exported_package_labels` in `$root_build_dir/package_archives.json`.
#
# Since some information (like the package's name) cannot be known during the
# GN gen phase, we instead collect that information during the action/ninja
# phase, meaning that the full metadata cannot be embed the directly inside
# `package_archives.json`.
#
# Thus, the metadata exposed by this build API module is simply a list of paths
# to other JSON files; each following this exact schema:
#
#   * name
#     - Required: The name of the archived package.
#     - Type: string
#
#   * label
#     - Required: GN label of the archived package.
#     - Type: label_with_toolchain
#
#   * path
#     - Required: Path to the built archive.
#     - Type: path relative to $root_build_dir
#
#   * cpu
#     - Required: The package's target CPU architecture.
#     - Type: string
#
#   * api_level
#     - Required: The package's minimum supported API level.
#     - Type: int
#
build_api_module("package_archives") {
  testonly = true
  data_keys = [ "exported_package_archives" ]
  deps = exported_package_labels
}

# Lists the partitions configurations that are defined in this build.
#
# Type: list (scope)
#
#  label
#    Required: The GN label for the generated_partitions_config target
#
#  outdir
#    Required: The path (relative to the root out dir) of the directory that
#    contains the partitions configuration.
#
build_api_module("partitions") {
  testonly = true
  data_keys = [ "partitions_configs" ]
  deps = assembly_partitions_configs
}

# Describes the platforms available for testing, in the file:
#  "$root_build_dir/platforms.json"
#
# TODO(https://fxbug.dev/42055429): the fuchsia platform should not know about such things.
#
# Type: list(scope)
#
build_api_module("platforms") {
  testonly = true
  contents = []
  foreach(platform, test_platforms) {
    if (!defined(platform.cpu) || platform.cpu == current_cpu) {
      contents += [ platform ]
    }
  }
}

# This describes where to find all prebuilt binaries, in the file:
#  "$root_build_dir/prebuilt_binaries.json"
#
# The `manifest` field will point to another JSON file that is almost a subset
# of the :binaries build API module: the only fields present are `cpu`,
# `debug`, `os`, and `elf_build_id`, which in this case is not a file pointer
# but instead the actual build ID.
#
#
# Type: list(scope)
#
#   name
#     Required: The name of the collection of prebuilt binaries.
#     Type: string
#
#   manifest
#     Required: The path to the manifest of prebuilt binaires. See note above
#     for its schema.
#     Type: string
#
build_api_module("prebuilt_binaries") {
  testonly = true
  data_keys = [ "prebuilt_binaries" ]
  deps = [
    "//build/images/updates:packages",
    "//build/prebuilt",
    "//sdk",
  ]
}

# This describes which flavor was used for each of the prebuilt packages
# which provide multiple flavors to choose from.
#
# in file:
#  "$root_build_dir/images.json"
#
# For more information, see:  //build/packages/prebuilt_package_with_flavors.gni
#
# Type: list(scope)
#
#   package
#     Required: The name of the package.
#
#   name
#     Required: The name of the flavor that is being used.
#
#   archive
#     Required: The path to the archive that was used.
#
#   production_safe
#     Required:  if 'true' then this flavor is valid for use in production
#     contexts.
#
build_api_module("prebuilt_package_flavors") {
  testonly = true
  data_keys = [ "prebuilt_package_with_flavors" ]
  deps = [ "//build/images/updates:packages" ]
}

# Tests in the build.
#
#  Below, the "testing root" refers to $root_build_dir on host, and the full
#  filesystem path from the root on device.
#
#  This rule outputs the tests.json file in the build directory,
#  which is aggregated at test time.
#
#  The format is documented at
#  https://fuchsia.dev/fuchsia-src/reference/testing/tests-json-format
#
# Type: list(scope)
#
#   * name
#     - Required: Name of test.
#     - Type: string
#
#   * label
#     - Required: GN label associated with the test
#     - Type: label_with_toolchain
#
#   * path
#     - Required: Path to the test's executable.
#     - Type: path relative to the testing root.
#
#   * cpu, os
#     - Required: cpu and os values, respectively, for which this test is
#       intended. Defaults to $current_cpu and $current_os if not manually
#       specified.
#     - Type: string
#
#   * disabled
#     - Optional: a free-form string indicating a reason for the test being
#       disabled.
#     - Type: string
#
#   * runtime_deps
#     - Optional: a JSON file containing a list of root_build_dir-relative
#       paths defining ascribed runtime dependencies of the test. These
#       dependencies are aggregated via the metadata graph of the associated
#       test target under a data key of "test_runtime_deps.
#     - Type: path relative to root_build_dir
#
#   * isolated
#     - Optional: whether the test needs to be run in isolation to other tests.
#     - Type: bool
#
#   * timeout_secs
#     - Optional: the timeout in seconds for the test.
#     - Type: int
#
build_api_module("tests") {
  testonly = true
  data_keys = [ "tests" ]
  walk_keys = [ "tests_barrier" ]
  deps = [
    # Pull in tests from host_labels.  This is deprecated, and tests should be
    # in //:host_tests instead.
    "//:host",

    # Pull in tests present in the assembled product image.  This is deprecated,
    # and tests should be in the various type-specific test groups below.
    "//build/images:main_assembly",

    # Pull in tests from the various type-specific on-device test groups
    "//:e2e_tests",
    "//:hermetic_test_packages",

    # Pull in tests from the non-device type-specific test groups.
    "//:host_tests",
    "//:test_packages",

    # Pull in tests from the developer
    "//:developer_specified_tests",

    # While these should be redundant with the above, they way in which they are
    # redundant (included via the main assembly) is quite opaque, and so they
    # are listed here for developers to be able to see (and to ensure that all
    # developer-chosen tests are in the build api, catching any failures to
    # include those tests in the assembly.
    #
    # This is deprecated, and the above type-specific groups should be used
    # instead.
    ":developer_base_packages",
    ":developer_cache_packages",
    ":developer_universe_packages",
  ]
}

# Test components in the build.
#
#  Creates list of test components and the realm to run them in if not running
#  in the default hermetic realm.
#
# Type: list(scope)
#
#   * label
#     - Required: GN label associated with the test component
#     - Type: label_with_toolchain
#
#   * realm
#     - Optional: Moniker of the realm to run the test in.
#     - Type: Moniker inside the system topology.
#
build_api_module("test_components") {
  testonly = true
  data_keys = [ "test_components" ]
  walk_keys = [ "test_components_barrier" ]
  deps = [
    # Pull in tests present in the assembled product image.  This is deprecated,
    # and tests should be in the various type-specific test groups below.
    "//build/images:main_assembly",

    # Pull in tests from the various type-specific on-device test groups
    "//:hermetic_test_packages",
    "//:test_packages",

    # Pull in tests from the developer
    "//:developer_specified_tests",

    # While these should be redundant with the above, they way in which they are
    # redundant (included via the main assembly) is quite opaque, and so they
    # are listed here for developers to be able to see (and to ensure that all
    # developer-chosen tests are in the build api, catching any failures to
    # include those tests in the assembly.
    #
    # This is deprecated, and the above type-specific groups should be used
    # instead.
    ":developer_base_packages",
    ":developer_cache_packages",
    ":developer_universe_packages",
  ]
}

# The output location of test-list.json.
#
#   Creates a stable build API that users can use to programmatically retrieve
#   test-list.json without having to hardcode the location of the file.
#
# Type: list(string): Each entry will be the location of a test-list.json file.
build_api_module("test_list_location") {
  testonly = true
  data_keys = [ "test_list" ]
  deps = [
    # Pull in the actual test-list target.
    "//:test-list",
  ]
}

# test-list.json contains the set of tests in the build along with arbitrary
# test metadata attached to each test.
compiled_action("test-list") {
  testonly = true
  tool = "//tools/test_list_tool"
  tool_output_name = "test_list_tool"
  test_list_file = "$root_build_dir/test-list.json"
  test_config_file = "$root_build_dir/test-config.json"
  inputs = [
    "$root_build_dir/tests.json",
    "$root_build_dir/test_components.json",
  ]
  outputs = [
    test_list_file,
    test_config_file,
  ]
  depfile = "$root_build_dir/test-list.json.d"

  metadata = {
    test_list = [ rebase_path(outputs[0], root_build_dir) ]
  }

  deps = [
    ":test_components",
    ":tests",
    "//tools/test_list_tool:install($host_toolchain)",
  ]

  args = [
    "--build-dir",
    ".",
    "--input",
    "tests.json",
    "--test-components",
    "test_components.json",
    "--output",
    rebase_path(test_list_file, root_build_dir),
    "--experimental-test-config",
    rebase_path(test_config_file, root_build_dir),
    "--depfile",
    "test-list.json.d",
  ]
}

# test_durations.json contains historical test durations data to be used for
# scheduling tests.
#
# It contains a list of JSON objects with the following fields:
#
#   name
#     Required: The name of the test. For Fuchsia tests, this will correspond to
#     the test package URL; for host-side tests, the installation path.
#     Type: string
#
#   median_duration_ms
#     Required: The median historical duration for this test over some period of
#     time, in milliseconds.
#     Type: int
#
build_api_module("test_durations") {
  testonly = true
  contents = []
  if (test_durations_file != "") {
    contents = read_file(test_durations_file, "json")
  }
}

# Tools provided by the build or as prebuilts, to be used outside the build.
#
# Type: list(scope)
#
#   * name
#     - Required: Name of a host tool.
#     - Type: string
#
#   * label
#     - Required: GN label associated with the tool.
#     - Type: label_with_toolchain
#
#   * path
#     - Required: Path to the tool's executable for the build host.
#     - Type: path relative to $root_build_dir
#
#   * cpu, os
#     - Required: $current_cpu and $current_os values, respectively, for
#       which this tool is intended.
#     - Type: string
#
#   * runtime_files
#     - Optional: Path to files that are also required for the tool to function
#       (must also be built by `label`).
#     - Type: path relative to $root_build_dir
build_api_module("tool_paths") {
  testonly = true
  data_keys = [ "tool_paths" ]
  walk_keys = [ "tool_barrier" ]

  # Disable automatic sorting and grouping to ensure comments are associated
  # with only the intended lines.
  #
  # NOSORT
  deps = [
    # Pull in tools from host_labels.
    ":host",

    # ffx is used as part of the top-level build for every product configuration
    # so should always be included in the tools manifest.
    "//src/developer/ffx($host_toolchain)",

    "//build/rust:tool_paths.llvm-profdata-rust($host_toolchain)",
    ":tool_paths.llvm-tools",
    ":tool_paths.metadata",
    "//build/images/updates:packages",
    "//src/sys/pkg/tests/system-tests:system_tests_tools($host_toolchain)",
    "//src/storage/bin/fvm($host_toolchain)",
    "//third_party/cobalt/src/bin/config_change_validator/src:bin($host_toolchain)",
    "//third_party/cobalt/src/bin/config_parser/src:bin($host_toolchain)",
    "//tools/doc_checker($host_toolchain)",
    "//tools/fidl:fidl-lint($host_toolchain)",
    "//tools/fidl:fidlfmt($host_toolchain)",
    "//tools/fidl/fidlc:host($host_toolchain)",
    "//zircon/third_party/uapp/mkfs-msdosfs($host_toolchain)",
    "//src/storage/blobfs/tools:blobfs($host_toolchain)",
    "//zircon/tools/lz4($host_toolchain)",
    "//zircon/tools/merkleroot($host_toolchain)",
    "//src/storage/minfs/tools:minfs($host_toolchain)",
    "//zircon/tools/xdc-server($host_toolchain)",
    "//zircon/tools/zbi($host_toolchain)",
    "//zircon/tools/zither($host_toolchain)",
  ]
}

group("tool_paths.metadata") {
  visibility = [ ":tool_paths" ]
  prebuilt_tools = [
    "$rustc_prefix/bin/cargo",
    "$rustc_prefix/bin/rustc",
    "$rustc_prefix/bin/rustdoc",
    "$rustc_prefix/bin/rustfmt",
    "//src/testing/perfcompare",

    # reclient is using fairly generic names (bootstrap, dumpstats). We may
    # need to move these into their own group() at some point to namespace
    # them.
    "//prebuilt/proprietary/third_party/reclient/$host_platform/bootstrap",
    "//prebuilt/proprietary/third_party/reclient/$host_platform/dumpstats",
    "//prebuilt/proprietary/third_party/reclient/$host_platform/reproxy",
    "//prebuilt/proprietary/third_party/reclient/$host_platform/rewrapper",
    "//prebuilt/sdk/bazel/bazel",
    "//prebuilt/third_party/buildifier/$host_platform/buildifier",
    "//prebuilt/third_party/clang/$host_platform/share/clang/clang-format-diff.py",
    "//prebuilt/third_party/clang/$host_platform/share/clang/clang-tidy-diff.py",
    "//prebuilt/third_party/dart/$host_platform/bin/dart",
    "//prebuilt/third_party/gn/$host_platform/gn",
    "//prebuilt/third_party/go/$host_platform/bin/go",
    "//prebuilt/third_party/go/$host_platform/bin/gofmt",
    "//prebuilt/third_party/ninja/$host_platform/ninja",
    "//prebuilt/third_party/python3/$host_platform/bin/python3",
    "//prebuilt/tools/shac/shac",
    "//third_party/catapult/tracing/bin/trace2html",
  ]

  renamed_prebuilt_tools = [
    # Rename prebuilt buildstats to avoid conflict with the buildstats go_binary
    # when they are both included in the build graph.
    {
      name = "buildstats_prebuilt"
      path = "//prebuilt/tools/buildstats/$host_platform/buildstats"
    },

    # Rename prebuilt ninjatrace to avoid conflict with the ninjatrace go_binary
    # when they are both included in the build graph.
    {
      name = "ninjatrace_prebuilt"
      path = "//prebuilt/tools/ninjatrace/$host_platform/ninjatrace"
    },
  ]

  metadata = {
    tool_paths = []
    foreach(tool, prebuilt_tools) {
      tool_paths += [
        {
          cpu = host_cpu
          label = get_label_info(":$target_name", "label_with_toolchain")
          name = get_path_info(tool, "name")
          os = host_os
          path = rebase_path(tool, root_build_dir)
        },
      ]
    }
    foreach(renamed_tool, renamed_prebuilt_tools) {
      tool_paths += [
        {
          cpu = host_cpu
          label = get_label_info(":$target_name", "label_with_toolchain")
          name = renamed_tool.name
          os = host_os
          path = rebase_path(renamed_tool.path, root_build_dir)
        },
      ]
    }

    # Add SSH prebuilts to the tool paths. We need both architectures regardless
    # of the host architectures since it's used on test bots that may be running
    # ARM64 (even if we built on x64).
    foreach(arch,
            [
              "arm64",
              "x64",
            ]) {
      tool_paths += [
        {
          cpu = arch
          label = get_label_info(
                  "//prebuilt/third_party/openssh-portable/linux-${arch}/bin/ssh",
                  "label_with_toolchain")
          name = get_path_info(
                  "//prebuilt/third_party/openssh-portable/linux-${arch}/bin/ssh",
                  "name")
          os = "linux"
          path = rebase_path(
                  "//prebuilt/third_party/openssh-portable/linux-${arch}/bin/ssh",
                  root_build_dir)
        },
      ]
    }
  }
}

group("tool_paths.llvm-tools") {
  visibility = [ ":tool_paths" ]
  _llvm_tools = [
    "clang",
    "clang++",
    "clang-doc",
    "clang-format",
    "clang-include-fixer",
    "clang-refactor",
    "clang-tidy",
    "clangd",
    "llvm-cov",
    "llvm-cxxfilt",
    "llvm-dwp",
    "llvm-objcopy",
    "llvm-profdata",
    "llvm-readelf",
    "llvm-size",
    "llvm-strip",
    "llvm-symbolizer",
    "llvm-xray",
    "sancov",
  ]
  metadata = {
    tool_paths = []
    foreach(tool, _llvm_tools) {
      tool_paths += [
        {
          cpu = host_cpu
          label = get_label_info(":$target_name", "label_with_toolchain")
          name = tool
          os = host_os
          path = rebase_path("$clang_tool_dir/$tool", root_build_dir)
        },
      ]
    }
  }
}

# The "triage_sources.json" build API file contains a list of paths to
# `<foo>.triage` configuration files that are used by the
# `fx triage` command. These paths are relative to the $root_build_dir.
# in file: "$root_build_dir/triage_sources.json".
#
# Type: list(string)
#
build_api_module("triage_sources") {
  testonly = true
  data_keys = [ "triage_sources" ]
  deps = [
    "//build/images/updates:packages",
    "//src/diagnostics/config/triage",
  ]
}

# Describes the path to a list of all the package manifests, the same
# list that is used for the pm_publish step.
#
# The path is relative to the root build dir.
#
# Type: List of strings
#
build_api_module("all_package_manifest_paths") {
  testonly = true

  deps = [ "//build/images/updates:all_package_manifests.list" ]

  contents = [ "all_package_manifests.list" ]
}

# Describes the path to the Fuchsia RBE config file.
# in file: "$root_build_dir/rbe_config.json"
#
# Paths are relative to $root_build_dir.
#
# This file is read by infra recipes.
#
# Type: list(scope)
#
#   * path
#     - Required: Path to where the file is found, relative to $root_build_dir.
#     - Type: path relative to $root_build_dir
#
build_api_module("rbe_config") {
  testonly = true
  data_keys = [ "rbe_config" ]
  rebase = root_build_dir
  deps = [ ":rbe_config.metadata" ]
}

group("rbe_config.metadata") {
  testonly = true
  visibility = [ ":rbe_config" ]
  metadata = {
    rbe_config = [
      {
        path = reproxy_config_file
      },
    ]
    foreach(p, rbe_extra_reproxy_configs) {
      rbe_config += [
        {
          path = p
        },
      ]
    }
  }
}

# Provides a mapping from rust source files to their corresponding clippy targets.
# See `//build/rust/clippy.gni` and `//tools/devshell/contrib/lib/rust/clippy.py`
# for more details.
#
# Type: list(scope)
#
#   clippy
#     - Required: The label of a clippy target.
#     - Type: label_with_toolchain
#
#   output
#     - Required: The path to the clippy output relative to $root_build_dir
#     - Type: path
#
#   src
#     - Required: The list of rust source files for that target.
#     - Type: List[path] (all relative to $root_build_dir)
#
build_api_module("clippy_target_mapping") {
  testonly = true
  data_keys = [ "rust_source_map" ]
  walk_keys = [ "clippy_barrier" ]
  deps = [ "//:default" ]
}

# List of all rustdoc targets, and some info about them.
# See //build/rust/rustdoc.gni and the rustdoc link step in
# //tools/devshell/contrib/lib/rust/rustdoc-link
build_api_module("rust_target_mapping") {
  testonly = true
  data_keys = [ "rust_target_mapping" ]
  deps = [ "//:default" ]
}

# Used by `fx rustdoc-link` command. Includes all search directories for all rust targets.
build_api_module("rust_searchdir") {
  testonly = true
  data_keys = [ "searchdir" ]
  deps = [ "//:default" ]
}

# Check that all of the drivers included in the image and packages.
# are components and in the all-drivers-list
check_included_drivers("drivers-check") {
  testonly = true
  deps = [
    "//build/images:default-images",
    "//build/images/updates:packages",
  ]
}

# Provides a flat list of the artifacts needed for assembly, which should be
# uploaded to CIPD.
#
# Type: list(scope)
#
#   * path
#     - Required: Path to the artifacts file
#     - Type: path relative to $root_build_dir
#
# An artifacts file has the JSON format:
#
# [
#   {
#     "source": "/path/on/host/file.txt",
#     "destination": "path/in/cipd/package/file.txt"
#   },
# ]
#
build_api_module("cipd_assembly_artifacts") {
  testonly = true
  data_keys = [ "assembly_inputs" ]
  walk_keys = [ "assembly_inputs_barrier" ]

  deps = cipd_assembly_artifact_targets
}

# This describes the locations of archives for the out-of-tree assembly inputs
#
# Type: list(scope)
#
#   path
#     Required: Path to the archive file
#     Type: path relative to $root_build_dir
#
#   label
#     Required: label that created the archive
#     Type: GN Label
#
build_api_module("assembly_input_archives") {
  testonly = true
  data_keys = [ "assembly_input_archives" ]
  walk_keys = [ "assembly_input_archives_barrier" ]
  deps = [
    # The platform bundles
    "//bundles/assembly",

    # The legacy bundle for the main product assembly.
    "//build/images:main_assembly",
  ]
}
>>>>>>> 5203cf68

  # If you add labels to this variable, these will be included in the 'host'
  # artifact set, which represents an additional set of host-only software that
  # is produced by the build.
  #
  # These will be added to the build using the host toolchain.
  host_labels = []
}

if (host_os == "mac") {
  import("//build/config/mac/mac_sdk.gni")
}

assert(
    current_toolchain == default_toolchain,
    "The root build file (//BUILD.gn) can only be processed in the `default_toolchain`.")

###
### Build API modules.
###

# Tests in the build.
#
#  Below, the "testing root" refers to $root_build_dir on host, and the full
#  filesystem path from the root on device.
#
#  This rule outputs the tests.json file in the build directory,
#  which is aggregated at test time.
#
#  The format is documented at
#  https://fuchsia.dev/fuchsia-src/reference/testing/tests-json-format
#
# Type: list(scope)
#
#   * name
#     - Required: Name of test.
#     - Type: string
#
#   * label
#     - Required: GN label associated with the test
#     - Type: label_with_toolchain
#
#   * path
#     - Required: Path to the test's executable.
#     - Type: path relative to the testing root.
#
#   * cpu, os
#     - Required: cpu and os values, respectively, for which this test is
#       intended. Defaults to $current_cpu and $current_os if not manually
#       specified.
#     - Type: string
#
#   * disabled
#     - Optional: a free-form string indicating a reason for the test being
#       disabled.
#     - Type: string
#
#   * runtime_deps
#     - Optional: a JSON file containing a list of root_build_dir-relative
#       paths defining ascribed runtime dependencies of the test. These
#       dependencies are aggregated via the metadata graph of the associated
#       test target under a data key of "test_runtime_deps.
#     - Type: path relative to root_build_dir
#
#   * isolated
#     - Optional: whether the test needs to be run in isolation to other tests.
#     - Type: bool
#
#   * timeout_secs
#     - Optional: the timeout in seconds for the test.
#     - Type: int
#
build_api_module("tests") {
  testonly = true
  data_keys = [ "tests" ]
  walk_keys = [ "tests_barrier" ]
  deps = [
    # Pull in tests from the non-device type-specific test groups.
    "//:host_tests",
  ]
}

###
### Top-level targets.
###
group("default") {
  testonly = true
  deps = [
    "//:build_only",
    "//:host",
<<<<<<< HEAD
    "//zircon/kernel:boot_tests",
=======
    "//:product_bundles.check",
    "//:test-list",
    "//build/assembly:validate_product_defs",
    "//bundles/assembly",

    # TODO(https://fxbug.dev/42067746) has_board check not working
    "//build/images:default-images",
    "//build/images/updates:packages",
    "//bundles/boot_tests",
    "//sdk",
  ]

  # SDK-only builds must not attempt to build images.
  if (has_board) {
    deps += [
      "//:drivers-check",
      "//build/images:default-images",
    ]
  }

  # Add any additional targets from the product.
  deps += additional_default_targets
}

###
# The build-only group.  These are additional targets to add to the build but
# are not part of a product, board, or host tools.  This group also serves as
# an alternative to '//:default' when performing sub-builds.
group("build_only") {
  testonly = true
  deps = build_only_labels
}

###
# GN-Argument configured groups for product definitions.
#

##
# "Developer-Added" package groups
#
# These groups exist at the root of the build so relative labels specified
# through GN args are interpreted as if they were absolute.  e.g.
#
# public_deps = [ "build/images/fuchsia:fuchsia" ]
#
# is the same as
#
# public_deps = [ "//build/images/fuchsia:fuchsia" ]
#
# For any target in this file, but only in this file.
#

# Base packages added by the developer, using `fx set` or `fx args`
group("developer_base_packages") {
  testonly = base_cache_packages_testonly
  visibility = [
    ":test_components",
    ":tests",
    "//build/images/*",
  ]

  public_deps = base_package_labels

  # the buildbot host tests should only be added via `--with-host`, to the
  # `host_labels` GN arg.
  assert_no_deps = [ "//bundles/buildbot/host/*" ]
}
>>>>>>> 5203cf68

    # Produce Fuchsia libs zbi tests
    #"//src/lib/fuchsia:tests",
    #"//src/lib/fuchsia-runtime:tests",
    #"//src/lib/process_builder:tests",
    #"//src/lib/zircon:tests",
    #"//src/storage/lib/vfs/rust:tests",
    #"//src/sys/lib/elf_runner:tests",

    # Produce mist-os libs zbi tests
    #"//src/lib/mistos-bootfs:tests",
    #"//src/lib/mistos-logger:tests",
    #"//src/starnix_lite:tests",
    "//src/starnix_lite",

    #"//src/starnix_lite/lib/usercopy:tests",

    # Examples
    #"//src/lib/zircon/rust/examples/zx_toy:zx_toy_zbi",

    # Host tools tests
    #"//zircon/tools:tests",

    # Generate ZBIs used to run on target
    "//build/images/mistos",
  ]
}

# Host-only tests.  These cannot have any dependency on an assembled platform
# image, or the compiled OS itself, not even for their host_test_data().
validated_test_types_group("host_tests") {
  testonly = true
  visibility = [ ":*" ]
  allowed_test_types = [ "host_only" ]

  deps = []
  foreach(label, host_test_labels) {
    # Strip any toolchain that is provided, and replace with the host toolchain.
    full_label = get_label_info(label, "label_no_toolchain")
    deps += [ "$full_label($host_toolchain)" ]
  }
}

###
# GN-Argument configured groups for host binaries and tools
#

group("host") {
  # TODO(https://fxbug.dev/42160904) investigate removing testonly here
  testonly = true
  public_deps = [
    # Tools & tests added by the developer
    ":developer_host_tools",
  ]
}

# WARNING: Known to infrastructure
#
# This group creates a single ninja build target that can create all targets
# specified by `host_labels` with `fx build :developer_host_tools`
group("developer_host_tools") {
  testonly = true
  public_deps = []

  foreach(label, host_labels) {
    # Strip any toolchain that is provided, and replace with the host toolchain.
    full_label = get_label_info(label, "label_no_toolchain")
    public_deps += [ "$full_label($host_toolchain)" ]
  }
}

# A GN pool matching the special Ninja 'console' pool. Any action() that
# uses this pool will be able to send its stdout/stderr directly to the
# output terminal, instead of being buffered by Ninja until the command
# completes.
#
# This is very useful for long-running commands, e.g. bazel build invocations
# that can take several dozen seconds to complete, or any other command that
# prints a _lot_ of output, because our infra bots will timeout if Ninja tries
# to print too much data at once after command completion for some undetermined
# reason.
#
pool("console") {
  depth = 1
}<|MERGE_RESOLUTION|>--- conflicted
+++ resolved
@@ -8,1530 +8,11 @@
 import("//build/testing/validated_test_types_group.gni")
 
 declare_args() {
-<<<<<<< HEAD
-=======
-  ## NOTE:  The "legacy_*" versions of these args are part of multi-month
-  #         transition to using product assembly and separate the definition of
-  #         the platform from the definition of the product.
-  #
-  #         These args replace the use of the non-"legacy_" prefixed arg
-  #         throughout the product definition files (//products/**/*.gni).
-  #
-  #  NOTE:  These "legacy_*" args will go away when the long-term transition to
-  #         product assembly is complete, and they should not be relied upon
-  #         within developer's own args.gn files or BUILD.gn files.
-
-  # If you add package labels to this variable, the packages will be included in
-  # the 'base' package set, which represents the set of packages that are part
-  # of an OTA. These packages are updated as an atomic unit during an OTA
-  # process and are immutable and are a superset of the TCB (Trusted Computing
-  # Base) for a product. These packages are never evicted by the system.
-  base_package_labels = []
-  legacy_base_package_labels = []
-
-  # If you add package labels to this variable, the packages will be included
-  # in the 'cache' package set, which represents an additional set of software
-  # that is made available on disk immediately after paving and in factory
-  # flows. These packages are updated with an OTA, and can also be updated
-  # ephemerally. This cache of software can be evicted by the system if storage
-  # pressure arises or other policies indicate.
-  cache_package_labels = []
-  legacy_cache_package_labels = []
-
-  # If you add package labels to this variable, the packages will be included
-  # in the 'universe' package set, which represents all software that is
-  # produced that is to be published to a package repository or to the SDK by
-  # the build. The build system ensures that the universe package set includes
-  # the base and cache package sets, which means you do not need to redundantly
-  # include those labels in this variable.
-  universe_package_labels = []
-
-  # If you add package labels to this variable, the packages will be included in
-  # the 'discoverable' package set, as defined by RFC-0212 "Package Sets":
-  # https://fuchsia.dev/fuchsia-src/contribute/governance/rfcs/0212_package_sets
-  #
-  # They will be compiled, and published, but not added as dependencies of the
-  # assembled images, and so will not be able to cause the inclusion of
-  # 'config_data' or 'shell_command' entries.
-  #
-  # As these cannot be part of the legacy AIB for a product, there is no
-  # "legacy" version of this argument.
-  discoverable_package_labels = []
-
-  # If you add labels to this variable the `exported_fuchsia_package_archive()`
-  # targets captured by these labels will be collected and exposed in the
-  # 'package_archives' build api module. Ordinary `fuchsia_package_archive()`
-  # targets are not captured.
-  #
-  # Note: This variable is only used for metadata collection -- any package
-  # labels added here will still need to be included in the build graph
-  # elsewhere.
-  #
-  # It's usually advisable to use labels of well-defined, curated `group()`s of
-  # packages instead of explicitly adding the labels of the
-  # `exported_fuchsia_package_archive()` targets directly.
-  exported_package_labels = []
-
-  # These are arguments used by Infra (and 'fx set') to add tests to a build
-  # configuration without necessarily adding them to the assembled product, and
-  # validating that they only contain tests of the type in their name.
-
-  # Fully hermetic tests (both by packaging and at runtime)
-  hermetic_test_package_labels = []
-
-  # Non-hermetic tests (at runtime).  Non-test packages found in this group will
-  # be flagged as an error by the build.
-  test_package_labels = []
-
-  # Host-driven, "end-to-end" tests that run on a Fuchsia image (either real
-  # hardware or emulated).
-  e2e_test_labels = []
-
->>>>>>> 5203cf68
   # Host-only tests.  These cannot have any dependency on an assembled platform
   # image, or the compiled OS itself, not even for their host_test_data().
   #
   # These will be added to the build using the host toolchain.
   host_test_labels = []
-<<<<<<< HEAD
-=======
-
-  # A developer-only argument that is used to add tests to the build without
-  # going through the test-type validate that the above sets of tests are.
-  # These are always a dependency of the main product assembly.
-  developer_test_labels = []
-
-  # If you add labels to this variable, these will be included in the 'host'
-  # artifact set, which represents an additional set of host-only software that
-  # is produced by the build.
-  #
-  # These will be added to the build using the host toolchain.
-  host_labels = []
-
-  # A file containing historical test duration data for this build
-  # configuration, used used by testsharder to evenly split tests across
-  # shards. It should be set for any builds where testsharder will be run
-  # afterwards.
-  test_durations_file = ""
-
-  # Extra idk_archive() labels to be uploaded to the artifacts store. This is an
-  # extension mechanism for IDK bits outside of the main repository.
-  sdk_archive_labels = []
-
-  # Platform builders should populate this list in their product.gni file.
-  # The result will be built and uploaded to CIPD by infra.
-  assembly_board_configs = []
-
-  # Platform builders should populate this list in their product.gni file.
-  # The result will be built and uploaded to CIPD by infra.
-  assembly_partitions_configs = []
-
-  # Platform builders can add targets to this list so that they get built with
-  # the //:default target
-  additional_default_targets = []
-
-  # These labels are added as dependencies of '//:default' transitively via
-  # '//:build_only'.  These are used to add targets that need to be built
-  # but aren't part of any product, board, etc.
-  #
-  # These also serve as an alternative to '//:default' for sub-builds that
-  # only want to build and define a small subset of the tree.
-  build_only_labels = []
-
-  # Labels for product bundles to assemble in addition to the main product bundle.
-  product_bundle_labels = []
-}
-
-if (host_os == "mac") {
-  import("//build/config/mac/mac_sdk.gni")
-}
-
-assert(
-    current_toolchain == default_toolchain,
-    "The root build file (//BUILD.gn) can only be processed in the `default_toolchain`.")
-
-###
-### fx integration.
-###
-
-# Write a file that can be sourced by `fx`.  This file is produced
-# by `gn gen` and is not known to Ninja at all, so it has nothing to
-# do with the build itself.  Its sole purpose is to leave bread
-# crumbs about the settings `gn gen` used for `fx` to use later.
-_relative_build_dir = rebase_path(root_build_dir, "//", "//")
-_host_out_dir = rebase_path(host_out_dir, root_build_dir)
-_fx_config_lines = [
-  "# Generated by `gn gen`.",
-  "FUCHSIA_BUILD_DIR='${_relative_build_dir}'",
-  "FUCHSIA_ARCH='${target_cpu}'",
-  "FUCHSIA_PRODUCT_NAME=${build_info_product}",
-  "FUCHSIA_BOARD_NAME=${board_name}",
-  "FUCHSIA_ZBI_COMPRESSION=zstd",
-  "HOST_OUT_DIR='${_host_out_dir}'",
-]
-write_file("$root_build_dir/fx.config", _fx_config_lines)
-generated_file("default_toolchain_name.txt") {
-  outputs = [ "$root_build_dir/default_toolchain_name.txt" ]
-  contents = default_toolchain
-}
-
-###
-### Build API modules.
-###
-
-# This is the top-level build API module that just lists all the others.
-# Each element of the list is the simple name of the API module; the
-# module's contents are found at "$root_build_dir/$target_name.json".
-#
-# Type: list(string)
-#
-build_api_module("api") {
-  testonly = true
-  data_keys = [ "build_api_modules" ]
-  deps = [
-    ":all_package_manifest_paths",
-    ":archives",
-    ":args",
-    ":assembly_input_archives",
-    ":assembly_manifests",
-    ":bazel_build_events_logs",
-    ":bazel_sdk_info",
-    ":binaries",
-    ":boards",
-    ":build_info",
-    ":checkout_artifacts",
-    ":cipd_assembly_artifacts",
-    ":clippy_target_mapping",
-    ":delivery_blob_config",
-    ":detailed_size_checker_data",
-    ":fuzzers",
-    ":generated_sources",
-    ":gerrit_size_report",
-    ":golden_files",
-    ":images",
-    ":licenses",
-    ":ninja_subbuilds",
-    ":package-repositories",
-    ":package_archives",
-    ":platform_artifacts",
-    ":platforms",
-    ":prebuilt_binaries",
-    ":prebuilt_package_flavors",
-    ":product_bundles",
-    ":product_size_checker_output",
-    ":rbe_config",
-    ":rust_searchdir",
-    ":rust_target_mapping",
-    ":sdk_archives",
-    ":test_components",
-    ":test_durations",
-    ":test_list_location",
-    ":tests",
-    ":tool_paths",
-    ":triage_sources",
-    ":vnames_config",
-    "//build/images/archive",
-    "//build/rbe:rbe_settings.json",
-    "//sdk:sdk_source_set_list",
-    "//sdk/ctf:ctf_artifacts",
-  ]
-}
-
-# This target is used to generate, at `gn gen` time a file
-# that is exclusively used by //build/api/client.py.
-# NOTE: nothing should depend on this target.
-generated_file("build_api_client_info") {
-  deps = [ "//:api" ]
-  outputs = [ "$root_build_dir/build_api_client_info" ]
-  data_keys = [ "build_api_client_info" ]
-  walk_keys = [ "build_api_client_info_barrier" ]
-  testonly = true
-  visibility = []  # Empty on purpose
-}
-
-# This target generates a file that contains the path to the build API client
-# script, relative to the build directory (e.g. '../../build/api/client').
-#
-# Many tools that process the build API files only have a path to the build
-# directory, and do not know where the Fuchsia source directory itself is
-# located. By reading this file, they can retrieve this information easily,
-# without relying on fragile heuristics. This file should always be
-# generated at `gn gen` time, and nothing should depend on it.
-generated_file("build_api_client_path") {
-  # IMPORTANT: Do not include a newline at the end of "contents"
-  contents = rebase_path("//build/api/client", root_build_dir)
-  outputs = [ "$root_build_dir/build_api_client_path" ]
-  visibility = []  # Empty on purpose.
-}
-
-# This describes the location of the package repository, in:
-#  "$root_build_dir/package-repositories.json"
-#
-# Type: list(scope)
-#
-#   path
-#     Required: Path to the package repository, relative to $root_build_dir.
-#     Type: path relative to $root_build_dir
-#
-#   targets
-#     Required: Path to the targets.json file with the contents in this
-#       package repository, relative to $root_build_dir.
-#     Type: path relative to $root_build_dir
-#
-#   blobs
-#     Required: Path to the blobs directory in this package repository,
-#       relative to $root_build_dir.
-#     Type: path relative to $root_build_dir
-#
-build_api_module("package-repositories") {
-  testonly = true
-  data_keys = [ "package_repository" ]
-  deps = [ "//build/images/updates" ]
-}
-
-# This describes all the archives the build can produce, in:
-# "$root_build_dir/archives.json"
-#
-# TODO(https://fxbug.dev/42119886): Delete me ASAP. Archives are targets that necessarily
-# depend on 'everything'; targets like this should be migrated away from.
-#
-# Type: list(scope)
-#
-#   name
-#     Required: The primary way that this archive is known to consumers.
-#     The tuple of ($name, $type) should be unique.
-#     Type: string
-#
-#   path
-#     Required: Path to where the archive is found, relative to $root_build_dir.
-#     Type: path relative to $root_build_dir
-#
-#   type
-#     Required: "zip" or "tgz".
-#     Type: string
-#
-build_api_module("archives") {
-  testonly = true
-  data_keys = [ "archives" ]
-  deps = [ "//build/images/archive" ]
-}
-
-# TODO(crbug.com/gn/132): Remove when GN emits the equivalent information
-# itself.
-#
-# in file: "$root_build_dir/args.json"
-#
-# This just regurgitates the build arguments specified to `gn gen`.  This is
-# the exact JSON representation of the settings in "$root_build_dir/args.gn".
-# It does not include build arguments left to their default values.  So to
-# reproduce the settings of this build, one could put in `args.gn`:
-# ```
-#   forward_variables_from(read_file("args.json", "json"), "*")
-# ```
-# Type: scope
-#
-build_api_module("args") {
-  contents = read_file("$root_build_dir/args.gn", "scope")
-}
-
-# Describes the location where the Bazel SDK is generated.
-#
-# See //build/bazel:generate_fuchsia_sdk_repository for more details.
-#
-#
-# Type: list(scope)
-#
-#  location
-#    Required: Directory where the Bazel SDK is generated
-#    Type: string
-#
-#
-build_api_module("bazel_sdk_info") {
-  testonly = true
-  data_keys = [ "bazel_sdk_info" ]
-  deps = [ "//sdk:final_fuchsia_sdk" ]
-}
-
-# Describes the location of Bazel build events log files
-# for all Bazel invocations from Ninja. For context, see
-# https://bazel.build/remote/bep
-#
-# Type: list(scope)
-#
-#  gn_label
-#    Required: GN label of action invoking a Bazel build command.
-#    Type: string
-#
-#  build_events_log
-#    Required: Path to build event log file.
-#    Type: Path relative to build directory.
-#
-#  format
-#    Required: Format of log file, can be "binary", "text" or "json"
-#    Type: string
-#
-#
-build_api_module("bazel_build_events_logs") {
-  testonly = true
-  data_keys = [ "bazel_build_events_log" ]
-  deps = [
-    ":default",
-    "//build/bazel/bazel_sdk:bazel_sdk_tests",
-  ]
-}
-
-# This describes all the binaries linked by the build.
-#
-# This enumerates each linked binary (executable, shared library, or
-# loadable/"plug-in" module) used by the build, or produced by the build.
-#
-# This includes host tools, kernels, boot loaders, drivers, as well as
-# normal executables. This also includes prebuilt toolchain runtime
-# libraries that end up in image files. It does not yet include any
-# non-native binary formats.
-#
-# For non-prebuilts, this is meant to reach the entire dependency graph
-# of all binaries that the build would ever produce.  Not every binary
-# described is necessarily actually produced by any given Ninja run.  Either
-# the $debug or the $dist file for any individual binary can be passed to
-# Ninja as a specific target argument to ensure it's built and
-# up to date before making use of that binary.  Like all build_api_module()
-# targets, the top-level "binaries" target serves as a Ninja target to
-# request that every binary described be built.
-#
-# Note that in certain cases, the paths in `debug` and `dist` will
-# point out of the build tree, and thus cannot be used as Ninja targets.
-# This happens for prebuilts or binaries produced by the Zircon build.
-#
-# Type: list(scope)
-#
-#   cpu
-#     Required: CPU architecture the binary is for, e.g. "arm64" or "x64".
-#     Type: string
-#
-#   os
-#     Required: OS the binary is for, e.g. "fuchsia", "linux", or "mac".
-#     Type: string
-#
-#   environment
-#     Required: The ${toolchain_environment} name of what specific
-#     execution this was built for, e.g. "user", "host", "guest".  The
-#     tuple of ($cpu, $os, $environment) should indicate what hardware and
-#     software environment this binary is compatible with.
-#     Type: string
-#
-#   label
-#     Required: The GN label of the binary target.
-#     Type: label_with_toolchain
-#
-#   type
-#     Required: The type of binary.
-#     Type: "executable" or "shared_library" or "loadable_module"
-#
-#   debug
-#     Required: Path to where the unstripped or separate debug file is
-#     found, relative to $root_build_dir.  If $dist is omitted, this
-#     is also the file that is used at runtime.
-#     Type: path relative to $root_build_dir
-#
-#   dist
-#     Optional: Path to where the stripped binary for deployment/execution is
-#     found, relative to $root_build_dir.  This binary may be required for
-#     some debugging tasks if $debug is a separate debug file rather than
-#     an unstripped file.  It should exactly match the binary that will be
-#     seen on devices or run directly on hosts.
-#     Type: path relative to $root_build_dir
-#
-#   elf_build_id
-#     Optional: Path to a file containing the lowercase ASCII hexadecimal
-#     representation of the ELF build ID in this binary.  This is omitted
-#     for OS environments that don't use ELF.  For an ELF binary that
-#     doesn't have a build ID note, this key will be present but point to
-#     an empty file.
-#     Type: path relative to $root_build_dir
-#
-#   breakpad
-#     Optional: Path to the breakpad symbol file for the debug binary.  This
-#     will only be present if $output_breakpad_syms was set.
-#     Type: path relative to $root_build_dir
-build_api_module("binaries") {
-  testonly = true
-  data_keys = [ "binaries" ]
-  deps = [ ":default" ]
-}
-
-# Lists the board configurations that are defined in this build.
-#
-# Type: list (scope)
-#
-#  label
-#    Required: The GN label for the board_configuration target
-#
-#  outdir
-#    Required: The path (relative to the root out dir) of the directory that
-#    contains the board configuration.
-#
-build_api_module("boards") {
-  testonly = true
-  data_keys = [ "board_configs" ]
-  deps = assembly_board_configs
-}
-
-# Lists the board input bundles that are defined in this build.
-#
-# Type: list (scope)
-#
-#  label
-#    Required: The GN label for the board_configuration target
-#
-#  outdir
-#    Required: The path (relative to the root out dir) of the directory that
-#    contains the board input bundle.
-#
-build_api_module("board_input_bundles") {
-  testonly = true
-  data_keys = [ "board_input_bundles" ]
-  deps = [ "//boards" ]
-}
-
-# Describes the configuration of the build in the file:
-#  "$root_build_dir/build_info.json"
-#
-# Type: list(scope)
-#
-#   version
-#     Optional: The version of the build. Present during official builds.
-#     Type: string
-#
-#   configurations
-#     Required: The list of product/board configurations within the build.
-#     Each `configurations` entry is a scope that contains both a product
-#     and board specification.
-#     Type: list(scope)
-#
-build_api_module("build_info") {
-  testonly = true
-  contents = {
-    version = build_info_version
-
-    # A list to accommodate the future of a build that support building multiple
-    # (board, product) pairs.
-    configurations = [
-      {
-        board = build_info_board
-        product = build_info_product
-      },
-    ]
-  }
-}
-
-# Artifacts from the checkout. Though a priori unrelated to the build, they are
-# useful to track here.
-#
-# in file: "$root_build_dir/checkout_artifacts.json"
-#
-# Type: list(scope)
-#
-#   name
-#     Required: The primary way that this file is known to consumers.
-#     The name should be unique among other entries.
-#     Type: string
-#
-#   path
-#     Required: Path to where the file is found, relative to $root_build_dir.
-#     Type: path relative to $root_build_dir
-#
-#   type
-#     Required: The file format (e.g., "txt" or "xml").
-#     Type: string
-#
-build_api_module("checkout_artifacts") {
-  testonly = true
-  data_keys = [ "checkout_artifacts" ]
-  deps = [ ":checkout_artifacts.metadata" ]
-}
-
-group("checkout_artifacts.metadata") {
-  testonly = true
-  visibility = [ ":checkout_artifacts" ]
-  metadata = {
-    checkout_artifacts = [
-      {
-        # TODO(https://fxbug.dev/42119886): Remove `archive` field. This is a signal to
-        # include the this file in the archive.
-        archive = true
-        name = "jiri_snapshot"
-        path = rebase_path("//.jiri_root/update_history/latest", root_build_dir)
-        type = "xml"
-      },
-    ]
-  }
-}
-
-# This describes all the generated source files in the build.
-#
-# The intent is that telling Ninja to build all these individual files
-# will be the minimal work sufficient for source code analysis of all
-# the files described in the compilation database to be viable.
-#
-# Type: list(path relative to $root_build_dir)
-#
-build_api_module("generated_sources") {
-  testonly = true
-  data_keys = [ "generated_sources" ]
-  deps = [
-    "//build/images/updates:packages",
-    "//sdk",
-  ]
-}
-
-# This describes all golden files in the build, as defined by `golden_files()`.
-#
-# Type: list(scope)
-#
-#  * name
-#    - Required: The name of the target defining the golden files.
-#    - Type: string
-#
-#  * label
-#    - Required: The label toolchain of the associated target.
-#    - Type: label_with_toolchain
-#
-#  * stamp
-#    - Required: The stamp file of the associated diff check.
-#    - Type: build directory -relative path
-#
-#  * files
-#    - Required: The associated golden file comparisons.
-#    - Type: list(scope)
-#
-#    Each scope contains:
-#
-#    * golden
-#      - Required: A golden file.
-#      - Type: source-relative path
-#
-#    * candidate
-#      - Required: The candidate version of the file, to be compared against the
-#        golden.
-#      - Type: build directory -relative path
-#
-build_api_module("golden_files") {
-  testonly = true
-  data_keys = [ "golden_files" ]
-  deps = [ ":default" ]
-}
-
-# This exposes the value of delivery_blob_type to artifactory after the build.
-#
-# Type: scope
-#
-# * type
-#   - Required: Value of delivery_blob_type for this build configuration.
-#   - Type: integer
-#
-build_api_module("delivery_blob_config") {
-  contents = {
-    type = delivery_blob_type
-  }
-}
-
-# Describes the "fuzzers" in the build, in the file:
-#  "$root_build_dir/fuzzers.json"
-#
-# See //build/fuzzing/fuzzer.gni for more details.
-#
-#
-# Type: list(scope)
-#
-#  fuzzer_package
-#    Required: Name of a package containing fuzzers.
-#    Type: string
-#
-#  fuzzers
-#    Required: The fuzzer binaries included in the associated package.
-#    Type: list of labels
-#
-#  fuzz_host
-#    Required: Indicates whether the associated fuzzer binaries were built for
-#    the host.
-#    Type: boolean
-#
-build_api_module("fuzzers") {
-  testonly = true
-  data_keys = [ "fuzz_spec" ]
-  deps = [ "//build/images/updates:packages" ]
-}
-
-# This describes all the "image" files the build can produce, in the file:
-#  "$root_build_dir/images.json"
-#
-# An "image file" is a binary file that typically ends up on a device
-# partition (e.g. kernel, boot loader, partition image, etc).
-#
-# Consumers of the build should look here for the images to be built.
-# The $cpu, $name, and $type fields identify the purpose of each image.
-# Consumers are expected to ignore extra images they have no use for or
-# whose fields they don't understand.
-#
-# The $path field indicates where the file is found in the build
-# directory.  The presence of an image in the list means that the build
-# *can* produce it, not that the build *will* produce it.  Hence,
-# consumers should use $path as an explicit argument to Ninja to ensure
-# that each needed image gets built.
-#
-# Type: list(scope)
-#
-#   cpu
-#     Required: CPU architecture the image is for, e.g. "arm64" or "x64".
-#     Type: string
-#
-#   name
-#     Required: The primary way that this image is known to consumers.
-#     Note that the name need not be unique within the images list.
-#     The tuple of ($name, $type, $cpu) should be unique.
-#     Type: string
-#
-#   fastboot_flash
-#     Optional: the partition(s) to fastboot flash this image to. As a special
-#     case, this can be an empty list to indicate a file that may be needed for
-#     flashing but doesn't necessarily get flashed to a partition, for example
-#     bootloader unlock credentials.
-#     Type: list(string)
-#
-#   label
-#     Required: The GN label of the image target.
-#     Type: label_with_toolchain
-#
-#   path
-#     Required: Path to where the file is found, relative to $root_build_dir.
-#     This is also the argument to Ninja that ensures this image will be built.
-#     Type: path relative to $root_build_dir
-#
-#   testonly
-#     Optional: This image includes test code/data not meant for production.
-#     Type: bool
-#     Default: false
-#
-#   tags
-#     Optional: Tags associated with the image.  Certain tags may indicate
-#     to the build API consumer what should be done with the image.
-#     Type: list(string)
-#
-#   type
-#     Required: Type of file, e.g. "zbi".  This often corresponds to the
-#     extension used on the image file name, but not always.  For many
-#     miscellaneous formats, this is just "bin" and the consumer is
-#     expected to understand what the particular format is for particular
-#     $name, $cpu combinations.  Other types include:
-#      * "zbi": the ZBI (<lib/zbi-format/zbi.h>) format
-#      * "efi": an EFI executable that an EFI boot loader can load
-#      * "kernel": some other format loaded by a boot loader or emulator
-#      * "blk": contents to be written to a storage device or partition
-#     Type: string
-#
-#   bootserver_pave, bootserver_pave_zedboot, bootserver_netboot
-#     Optional: flag names under which the associated image should be passed to
-#     the bootserver when paving, paving zedboot, or netbooting, respectively.
-#     Type: list(string)
-#
-#   archive
-#     Optional: Set to true to indicate this image should be part of
-#     the build archives generated by //build/images/archive.
-#     Type: bool
-#     Default: false
-#
-build_api_module("images") {
-  testonly = true
-  walk_keys = [ "images_barrier" ]
-  data_keys = [ "images" ]
-  deps = [
-    # XXX(46415): as the build is specialized by board (bootfs_only)
-    # for bringup, it is not possible for this to be complete. As this
-    # is used in the formation of the build API with infrastructure,
-    # and infrastructure assumes that the board configuration modulates
-    # the definition of `zircon-a` between bringup/non-bringup, we can
-    # not in fact have a complete description. See the associated
-    # conditional at this group also.
-    "build/images",
-
-    # Images who are pulled as part of host interaction tests.
-    ":host",
-
-    # There are standalone images outside of the main assembly dependency graph
-    # which may be specified as data dependencies of select tests.
-    ":tests",
-  ]
-}
-
-# This describes where to any nested ninja "subbuild" directories, in the file:
-#  "$root_build_dir/ninja_subbuilds.json"
-#
-# See `//build/sdk/idk.gni` for more background on subbuilds.
-#
-# Type: list(scope)
-#
-#   build_dir
-#     Required: The path to the subbuild's build directory, relative to
-#     root_build_dir.
-#     Type: string
-#
-build_api_module("ninja_subbuilds") {
-  testonly = true
-  data_keys = [ "ninja_subbuilds" ]
-  deps = [ "//sdk:final_fuchsia_idk" ] + sdk_archive_labels
-}
-
-# Describes the SDK archives that can be built, in the file:
-# "$root_build_dir/sdk_archives.json"
-#
-#   * name
-#     - Required: Name of the SDK.
-#     - Type: string
-#
-#   * label
-#     - Required: GN label of the associated `sdk` target.
-#     - Type: label_with_toolchain
-#
-#   * path
-#     - Required: Path to the built archive.
-#     - Type: path relative to $root_build_dir
-#
-#   * os
-#     - Required: OS is the operating system which the SDK is built for. A value
-#       of "fuchsia" indicates the SDK is host OS agnostic.
-#     - Type: string
-#
-#   * cpu
-#     - Required: CPU architecture which the SDK is built for.
-#     - Type: string
-#
-build_api_module("sdk_archives") {
-  testonly = true
-  data_keys = [ "sdk_archives" ]
-  deps = [ "//sdk:final_fuchsia_idk" ] + sdk_archive_labels
-}
-
-# Describes the `exported_package_archive`s labels specified by the gn arg
-# `exported_package_labels` in `$root_build_dir/package_archives.json`.
-#
-# Since some information (like the package's name) cannot be known during the
-# GN gen phase, we instead collect that information during the action/ninja
-# phase, meaning that the full metadata cannot be embed the directly inside
-# `package_archives.json`.
-#
-# Thus, the metadata exposed by this build API module is simply a list of paths
-# to other JSON files; each following this exact schema:
-#
-#   * name
-#     - Required: The name of the archived package.
-#     - Type: string
-#
-#   * label
-#     - Required: GN label of the archived package.
-#     - Type: label_with_toolchain
-#
-#   * path
-#     - Required: Path to the built archive.
-#     - Type: path relative to $root_build_dir
-#
-#   * cpu
-#     - Required: The package's target CPU architecture.
-#     - Type: string
-#
-#   * api_level
-#     - Required: The package's minimum supported API level.
-#     - Type: int
-#
-build_api_module("package_archives") {
-  testonly = true
-  data_keys = [ "exported_package_archives" ]
-  deps = exported_package_labels
-}
-
-# Lists the partitions configurations that are defined in this build.
-#
-# Type: list (scope)
-#
-#  label
-#    Required: The GN label for the generated_partitions_config target
-#
-#  outdir
-#    Required: The path (relative to the root out dir) of the directory that
-#    contains the partitions configuration.
-#
-build_api_module("partitions") {
-  testonly = true
-  data_keys = [ "partitions_configs" ]
-  deps = assembly_partitions_configs
-}
-
-# Describes the platforms available for testing, in the file:
-#  "$root_build_dir/platforms.json"
-#
-# TODO(https://fxbug.dev/42055429): the fuchsia platform should not know about such things.
-#
-# Type: list(scope)
-#
-build_api_module("platforms") {
-  testonly = true
-  contents = []
-  foreach(platform, test_platforms) {
-    if (!defined(platform.cpu) || platform.cpu == current_cpu) {
-      contents += [ platform ]
-    }
-  }
-}
-
-# This describes where to find all prebuilt binaries, in the file:
-#  "$root_build_dir/prebuilt_binaries.json"
-#
-# The `manifest` field will point to another JSON file that is almost a subset
-# of the :binaries build API module: the only fields present are `cpu`,
-# `debug`, `os`, and `elf_build_id`, which in this case is not a file pointer
-# but instead the actual build ID.
-#
-#
-# Type: list(scope)
-#
-#   name
-#     Required: The name of the collection of prebuilt binaries.
-#     Type: string
-#
-#   manifest
-#     Required: The path to the manifest of prebuilt binaires. See note above
-#     for its schema.
-#     Type: string
-#
-build_api_module("prebuilt_binaries") {
-  testonly = true
-  data_keys = [ "prebuilt_binaries" ]
-  deps = [
-    "//build/images/updates:packages",
-    "//build/prebuilt",
-    "//sdk",
-  ]
-}
-
-# This describes which flavor was used for each of the prebuilt packages
-# which provide multiple flavors to choose from.
-#
-# in file:
-#  "$root_build_dir/images.json"
-#
-# For more information, see:  //build/packages/prebuilt_package_with_flavors.gni
-#
-# Type: list(scope)
-#
-#   package
-#     Required: The name of the package.
-#
-#   name
-#     Required: The name of the flavor that is being used.
-#
-#   archive
-#     Required: The path to the archive that was used.
-#
-#   production_safe
-#     Required:  if 'true' then this flavor is valid for use in production
-#     contexts.
-#
-build_api_module("prebuilt_package_flavors") {
-  testonly = true
-  data_keys = [ "prebuilt_package_with_flavors" ]
-  deps = [ "//build/images/updates:packages" ]
-}
-
-# Tests in the build.
-#
-#  Below, the "testing root" refers to $root_build_dir on host, and the full
-#  filesystem path from the root on device.
-#
-#  This rule outputs the tests.json file in the build directory,
-#  which is aggregated at test time.
-#
-#  The format is documented at
-#  https://fuchsia.dev/fuchsia-src/reference/testing/tests-json-format
-#
-# Type: list(scope)
-#
-#   * name
-#     - Required: Name of test.
-#     - Type: string
-#
-#   * label
-#     - Required: GN label associated with the test
-#     - Type: label_with_toolchain
-#
-#   * path
-#     - Required: Path to the test's executable.
-#     - Type: path relative to the testing root.
-#
-#   * cpu, os
-#     - Required: cpu and os values, respectively, for which this test is
-#       intended. Defaults to $current_cpu and $current_os if not manually
-#       specified.
-#     - Type: string
-#
-#   * disabled
-#     - Optional: a free-form string indicating a reason for the test being
-#       disabled.
-#     - Type: string
-#
-#   * runtime_deps
-#     - Optional: a JSON file containing a list of root_build_dir-relative
-#       paths defining ascribed runtime dependencies of the test. These
-#       dependencies are aggregated via the metadata graph of the associated
-#       test target under a data key of "test_runtime_deps.
-#     - Type: path relative to root_build_dir
-#
-#   * isolated
-#     - Optional: whether the test needs to be run in isolation to other tests.
-#     - Type: bool
-#
-#   * timeout_secs
-#     - Optional: the timeout in seconds for the test.
-#     - Type: int
-#
-build_api_module("tests") {
-  testonly = true
-  data_keys = [ "tests" ]
-  walk_keys = [ "tests_barrier" ]
-  deps = [
-    # Pull in tests from host_labels.  This is deprecated, and tests should be
-    # in //:host_tests instead.
-    "//:host",
-
-    # Pull in tests present in the assembled product image.  This is deprecated,
-    # and tests should be in the various type-specific test groups below.
-    "//build/images:main_assembly",
-
-    # Pull in tests from the various type-specific on-device test groups
-    "//:e2e_tests",
-    "//:hermetic_test_packages",
-
-    # Pull in tests from the non-device type-specific test groups.
-    "//:host_tests",
-    "//:test_packages",
-
-    # Pull in tests from the developer
-    "//:developer_specified_tests",
-
-    # While these should be redundant with the above, they way in which they are
-    # redundant (included via the main assembly) is quite opaque, and so they
-    # are listed here for developers to be able to see (and to ensure that all
-    # developer-chosen tests are in the build api, catching any failures to
-    # include those tests in the assembly.
-    #
-    # This is deprecated, and the above type-specific groups should be used
-    # instead.
-    ":developer_base_packages",
-    ":developer_cache_packages",
-    ":developer_universe_packages",
-  ]
-}
-
-# Test components in the build.
-#
-#  Creates list of test components and the realm to run them in if not running
-#  in the default hermetic realm.
-#
-# Type: list(scope)
-#
-#   * label
-#     - Required: GN label associated with the test component
-#     - Type: label_with_toolchain
-#
-#   * realm
-#     - Optional: Moniker of the realm to run the test in.
-#     - Type: Moniker inside the system topology.
-#
-build_api_module("test_components") {
-  testonly = true
-  data_keys = [ "test_components" ]
-  walk_keys = [ "test_components_barrier" ]
-  deps = [
-    # Pull in tests present in the assembled product image.  This is deprecated,
-    # and tests should be in the various type-specific test groups below.
-    "//build/images:main_assembly",
-
-    # Pull in tests from the various type-specific on-device test groups
-    "//:hermetic_test_packages",
-    "//:test_packages",
-
-    # Pull in tests from the developer
-    "//:developer_specified_tests",
-
-    # While these should be redundant with the above, they way in which they are
-    # redundant (included via the main assembly) is quite opaque, and so they
-    # are listed here for developers to be able to see (and to ensure that all
-    # developer-chosen tests are in the build api, catching any failures to
-    # include those tests in the assembly.
-    #
-    # This is deprecated, and the above type-specific groups should be used
-    # instead.
-    ":developer_base_packages",
-    ":developer_cache_packages",
-    ":developer_universe_packages",
-  ]
-}
-
-# The output location of test-list.json.
-#
-#   Creates a stable build API that users can use to programmatically retrieve
-#   test-list.json without having to hardcode the location of the file.
-#
-# Type: list(string): Each entry will be the location of a test-list.json file.
-build_api_module("test_list_location") {
-  testonly = true
-  data_keys = [ "test_list" ]
-  deps = [
-    # Pull in the actual test-list target.
-    "//:test-list",
-  ]
-}
-
-# test-list.json contains the set of tests in the build along with arbitrary
-# test metadata attached to each test.
-compiled_action("test-list") {
-  testonly = true
-  tool = "//tools/test_list_tool"
-  tool_output_name = "test_list_tool"
-  test_list_file = "$root_build_dir/test-list.json"
-  test_config_file = "$root_build_dir/test-config.json"
-  inputs = [
-    "$root_build_dir/tests.json",
-    "$root_build_dir/test_components.json",
-  ]
-  outputs = [
-    test_list_file,
-    test_config_file,
-  ]
-  depfile = "$root_build_dir/test-list.json.d"
-
-  metadata = {
-    test_list = [ rebase_path(outputs[0], root_build_dir) ]
-  }
-
-  deps = [
-    ":test_components",
-    ":tests",
-    "//tools/test_list_tool:install($host_toolchain)",
-  ]
-
-  args = [
-    "--build-dir",
-    ".",
-    "--input",
-    "tests.json",
-    "--test-components",
-    "test_components.json",
-    "--output",
-    rebase_path(test_list_file, root_build_dir),
-    "--experimental-test-config",
-    rebase_path(test_config_file, root_build_dir),
-    "--depfile",
-    "test-list.json.d",
-  ]
-}
-
-# test_durations.json contains historical test durations data to be used for
-# scheduling tests.
-#
-# It contains a list of JSON objects with the following fields:
-#
-#   name
-#     Required: The name of the test. For Fuchsia tests, this will correspond to
-#     the test package URL; for host-side tests, the installation path.
-#     Type: string
-#
-#   median_duration_ms
-#     Required: The median historical duration for this test over some period of
-#     time, in milliseconds.
-#     Type: int
-#
-build_api_module("test_durations") {
-  testonly = true
-  contents = []
-  if (test_durations_file != "") {
-    contents = read_file(test_durations_file, "json")
-  }
-}
-
-# Tools provided by the build or as prebuilts, to be used outside the build.
-#
-# Type: list(scope)
-#
-#   * name
-#     - Required: Name of a host tool.
-#     - Type: string
-#
-#   * label
-#     - Required: GN label associated with the tool.
-#     - Type: label_with_toolchain
-#
-#   * path
-#     - Required: Path to the tool's executable for the build host.
-#     - Type: path relative to $root_build_dir
-#
-#   * cpu, os
-#     - Required: $current_cpu and $current_os values, respectively, for
-#       which this tool is intended.
-#     - Type: string
-#
-#   * runtime_files
-#     - Optional: Path to files that are also required for the tool to function
-#       (must also be built by `label`).
-#     - Type: path relative to $root_build_dir
-build_api_module("tool_paths") {
-  testonly = true
-  data_keys = [ "tool_paths" ]
-  walk_keys = [ "tool_barrier" ]
-
-  # Disable automatic sorting and grouping to ensure comments are associated
-  # with only the intended lines.
-  #
-  # NOSORT
-  deps = [
-    # Pull in tools from host_labels.
-    ":host",
-
-    # ffx is used as part of the top-level build for every product configuration
-    # so should always be included in the tools manifest.
-    "//src/developer/ffx($host_toolchain)",
-
-    "//build/rust:tool_paths.llvm-profdata-rust($host_toolchain)",
-    ":tool_paths.llvm-tools",
-    ":tool_paths.metadata",
-    "//build/images/updates:packages",
-    "//src/sys/pkg/tests/system-tests:system_tests_tools($host_toolchain)",
-    "//src/storage/bin/fvm($host_toolchain)",
-    "//third_party/cobalt/src/bin/config_change_validator/src:bin($host_toolchain)",
-    "//third_party/cobalt/src/bin/config_parser/src:bin($host_toolchain)",
-    "//tools/doc_checker($host_toolchain)",
-    "//tools/fidl:fidl-lint($host_toolchain)",
-    "//tools/fidl:fidlfmt($host_toolchain)",
-    "//tools/fidl/fidlc:host($host_toolchain)",
-    "//zircon/third_party/uapp/mkfs-msdosfs($host_toolchain)",
-    "//src/storage/blobfs/tools:blobfs($host_toolchain)",
-    "//zircon/tools/lz4($host_toolchain)",
-    "//zircon/tools/merkleroot($host_toolchain)",
-    "//src/storage/minfs/tools:minfs($host_toolchain)",
-    "//zircon/tools/xdc-server($host_toolchain)",
-    "//zircon/tools/zbi($host_toolchain)",
-    "//zircon/tools/zither($host_toolchain)",
-  ]
-}
-
-group("tool_paths.metadata") {
-  visibility = [ ":tool_paths" ]
-  prebuilt_tools = [
-    "$rustc_prefix/bin/cargo",
-    "$rustc_prefix/bin/rustc",
-    "$rustc_prefix/bin/rustdoc",
-    "$rustc_prefix/bin/rustfmt",
-    "//src/testing/perfcompare",
-
-    # reclient is using fairly generic names (bootstrap, dumpstats). We may
-    # need to move these into their own group() at some point to namespace
-    # them.
-    "//prebuilt/proprietary/third_party/reclient/$host_platform/bootstrap",
-    "//prebuilt/proprietary/third_party/reclient/$host_platform/dumpstats",
-    "//prebuilt/proprietary/third_party/reclient/$host_platform/reproxy",
-    "//prebuilt/proprietary/third_party/reclient/$host_platform/rewrapper",
-    "//prebuilt/sdk/bazel/bazel",
-    "//prebuilt/third_party/buildifier/$host_platform/buildifier",
-    "//prebuilt/third_party/clang/$host_platform/share/clang/clang-format-diff.py",
-    "//prebuilt/third_party/clang/$host_platform/share/clang/clang-tidy-diff.py",
-    "//prebuilt/third_party/dart/$host_platform/bin/dart",
-    "//prebuilt/third_party/gn/$host_platform/gn",
-    "//prebuilt/third_party/go/$host_platform/bin/go",
-    "//prebuilt/third_party/go/$host_platform/bin/gofmt",
-    "//prebuilt/third_party/ninja/$host_platform/ninja",
-    "//prebuilt/third_party/python3/$host_platform/bin/python3",
-    "//prebuilt/tools/shac/shac",
-    "//third_party/catapult/tracing/bin/trace2html",
-  ]
-
-  renamed_prebuilt_tools = [
-    # Rename prebuilt buildstats to avoid conflict with the buildstats go_binary
-    # when they are both included in the build graph.
-    {
-      name = "buildstats_prebuilt"
-      path = "//prebuilt/tools/buildstats/$host_platform/buildstats"
-    },
-
-    # Rename prebuilt ninjatrace to avoid conflict with the ninjatrace go_binary
-    # when they are both included in the build graph.
-    {
-      name = "ninjatrace_prebuilt"
-      path = "//prebuilt/tools/ninjatrace/$host_platform/ninjatrace"
-    },
-  ]
-
-  metadata = {
-    tool_paths = []
-    foreach(tool, prebuilt_tools) {
-      tool_paths += [
-        {
-          cpu = host_cpu
-          label = get_label_info(":$target_name", "label_with_toolchain")
-          name = get_path_info(tool, "name")
-          os = host_os
-          path = rebase_path(tool, root_build_dir)
-        },
-      ]
-    }
-    foreach(renamed_tool, renamed_prebuilt_tools) {
-      tool_paths += [
-        {
-          cpu = host_cpu
-          label = get_label_info(":$target_name", "label_with_toolchain")
-          name = renamed_tool.name
-          os = host_os
-          path = rebase_path(renamed_tool.path, root_build_dir)
-        },
-      ]
-    }
-
-    # Add SSH prebuilts to the tool paths. We need both architectures regardless
-    # of the host architectures since it's used on test bots that may be running
-    # ARM64 (even if we built on x64).
-    foreach(arch,
-            [
-              "arm64",
-              "x64",
-            ]) {
-      tool_paths += [
-        {
-          cpu = arch
-          label = get_label_info(
-                  "//prebuilt/third_party/openssh-portable/linux-${arch}/bin/ssh",
-                  "label_with_toolchain")
-          name = get_path_info(
-                  "//prebuilt/third_party/openssh-portable/linux-${arch}/bin/ssh",
-                  "name")
-          os = "linux"
-          path = rebase_path(
-                  "//prebuilt/third_party/openssh-portable/linux-${arch}/bin/ssh",
-                  root_build_dir)
-        },
-      ]
-    }
-  }
-}
-
-group("tool_paths.llvm-tools") {
-  visibility = [ ":tool_paths" ]
-  _llvm_tools = [
-    "clang",
-    "clang++",
-    "clang-doc",
-    "clang-format",
-    "clang-include-fixer",
-    "clang-refactor",
-    "clang-tidy",
-    "clangd",
-    "llvm-cov",
-    "llvm-cxxfilt",
-    "llvm-dwp",
-    "llvm-objcopy",
-    "llvm-profdata",
-    "llvm-readelf",
-    "llvm-size",
-    "llvm-strip",
-    "llvm-symbolizer",
-    "llvm-xray",
-    "sancov",
-  ]
-  metadata = {
-    tool_paths = []
-    foreach(tool, _llvm_tools) {
-      tool_paths += [
-        {
-          cpu = host_cpu
-          label = get_label_info(":$target_name", "label_with_toolchain")
-          name = tool
-          os = host_os
-          path = rebase_path("$clang_tool_dir/$tool", root_build_dir)
-        },
-      ]
-    }
-  }
-}
-
-# The "triage_sources.json" build API file contains a list of paths to
-# `<foo>.triage` configuration files that are used by the
-# `fx triage` command. These paths are relative to the $root_build_dir.
-# in file: "$root_build_dir/triage_sources.json".
-#
-# Type: list(string)
-#
-build_api_module("triage_sources") {
-  testonly = true
-  data_keys = [ "triage_sources" ]
-  deps = [
-    "//build/images/updates:packages",
-    "//src/diagnostics/config/triage",
-  ]
-}
-
-# Describes the path to a list of all the package manifests, the same
-# list that is used for the pm_publish step.
-#
-# The path is relative to the root build dir.
-#
-# Type: List of strings
-#
-build_api_module("all_package_manifest_paths") {
-  testonly = true
-
-  deps = [ "//build/images/updates:all_package_manifests.list" ]
-
-  contents = [ "all_package_manifests.list" ]
-}
-
-# Describes the path to the Fuchsia RBE config file.
-# in file: "$root_build_dir/rbe_config.json"
-#
-# Paths are relative to $root_build_dir.
-#
-# This file is read by infra recipes.
-#
-# Type: list(scope)
-#
-#   * path
-#     - Required: Path to where the file is found, relative to $root_build_dir.
-#     - Type: path relative to $root_build_dir
-#
-build_api_module("rbe_config") {
-  testonly = true
-  data_keys = [ "rbe_config" ]
-  rebase = root_build_dir
-  deps = [ ":rbe_config.metadata" ]
-}
-
-group("rbe_config.metadata") {
-  testonly = true
-  visibility = [ ":rbe_config" ]
-  metadata = {
-    rbe_config = [
-      {
-        path = reproxy_config_file
-      },
-    ]
-    foreach(p, rbe_extra_reproxy_configs) {
-      rbe_config += [
-        {
-          path = p
-        },
-      ]
-    }
-  }
-}
-
-# Provides a mapping from rust source files to their corresponding clippy targets.
-# See `//build/rust/clippy.gni` and `//tools/devshell/contrib/lib/rust/clippy.py`
-# for more details.
-#
-# Type: list(scope)
-#
-#   clippy
-#     - Required: The label of a clippy target.
-#     - Type: label_with_toolchain
-#
-#   output
-#     - Required: The path to the clippy output relative to $root_build_dir
-#     - Type: path
-#
-#   src
-#     - Required: The list of rust source files for that target.
-#     - Type: List[path] (all relative to $root_build_dir)
-#
-build_api_module("clippy_target_mapping") {
-  testonly = true
-  data_keys = [ "rust_source_map" ]
-  walk_keys = [ "clippy_barrier" ]
-  deps = [ "//:default" ]
-}
-
-# List of all rustdoc targets, and some info about them.
-# See //build/rust/rustdoc.gni and the rustdoc link step in
-# //tools/devshell/contrib/lib/rust/rustdoc-link
-build_api_module("rust_target_mapping") {
-  testonly = true
-  data_keys = [ "rust_target_mapping" ]
-  deps = [ "//:default" ]
-}
-
-# Used by `fx rustdoc-link` command. Includes all search directories for all rust targets.
-build_api_module("rust_searchdir") {
-  testonly = true
-  data_keys = [ "searchdir" ]
-  deps = [ "//:default" ]
-}
-
-# Check that all of the drivers included in the image and packages.
-# are components and in the all-drivers-list
-check_included_drivers("drivers-check") {
-  testonly = true
-  deps = [
-    "//build/images:default-images",
-    "//build/images/updates:packages",
-  ]
-}
-
-# Provides a flat list of the artifacts needed for assembly, which should be
-# uploaded to CIPD.
-#
-# Type: list(scope)
-#
-#   * path
-#     - Required: Path to the artifacts file
-#     - Type: path relative to $root_build_dir
-#
-# An artifacts file has the JSON format:
-#
-# [
-#   {
-#     "source": "/path/on/host/file.txt",
-#     "destination": "path/in/cipd/package/file.txt"
-#   },
-# ]
-#
-build_api_module("cipd_assembly_artifacts") {
-  testonly = true
-  data_keys = [ "assembly_inputs" ]
-  walk_keys = [ "assembly_inputs_barrier" ]
-
-  deps = cipd_assembly_artifact_targets
-}
-
-# This describes the locations of archives for the out-of-tree assembly inputs
-#
-# Type: list(scope)
-#
-#   path
-#     Required: Path to the archive file
-#     Type: path relative to $root_build_dir
-#
-#   label
-#     Required: label that created the archive
-#     Type: GN Label
-#
-build_api_module("assembly_input_archives") {
-  testonly = true
-  data_keys = [ "assembly_input_archives" ]
-  walk_keys = [ "assembly_input_archives_barrier" ]
-  deps = [
-    # The platform bundles
-    "//bundles/assembly",
-
-    # The legacy bundle for the main product assembly.
-    "//build/images:main_assembly",
-  ]
-}
->>>>>>> 5203cf68
 
   # If you add labels to this variable, these will be included in the 'host'
   # artifact set, which represents an additional set of host-only software that
@@ -1620,79 +101,9 @@
 group("default") {
   testonly = true
   deps = [
-    "//:build_only",
+    #"//:build_only",
     "//:host",
-<<<<<<< HEAD
     "//zircon/kernel:boot_tests",
-=======
-    "//:product_bundles.check",
-    "//:test-list",
-    "//build/assembly:validate_product_defs",
-    "//bundles/assembly",
-
-    # TODO(https://fxbug.dev/42067746) has_board check not working
-    "//build/images:default-images",
-    "//build/images/updates:packages",
-    "//bundles/boot_tests",
-    "//sdk",
-  ]
-
-  # SDK-only builds must not attempt to build images.
-  if (has_board) {
-    deps += [
-      "//:drivers-check",
-      "//build/images:default-images",
-    ]
-  }
-
-  # Add any additional targets from the product.
-  deps += additional_default_targets
-}
-
-###
-# The build-only group.  These are additional targets to add to the build but
-# are not part of a product, board, or host tools.  This group also serves as
-# an alternative to '//:default' when performing sub-builds.
-group("build_only") {
-  testonly = true
-  deps = build_only_labels
-}
-
-###
-# GN-Argument configured groups for product definitions.
-#
-
-##
-# "Developer-Added" package groups
-#
-# These groups exist at the root of the build so relative labels specified
-# through GN args are interpreted as if they were absolute.  e.g.
-#
-# public_deps = [ "build/images/fuchsia:fuchsia" ]
-#
-# is the same as
-#
-# public_deps = [ "//build/images/fuchsia:fuchsia" ]
-#
-# For any target in this file, but only in this file.
-#
-
-# Base packages added by the developer, using `fx set` or `fx args`
-group("developer_base_packages") {
-  testonly = base_cache_packages_testonly
-  visibility = [
-    ":test_components",
-    ":tests",
-    "//build/images/*",
-  ]
-
-  public_deps = base_package_labels
-
-  # the buildbot host tests should only be added via `--with-host`, to the
-  # `host_labels` GN arg.
-  assert_no_deps = [ "//bundles/buildbot/host/*" ]
-}
->>>>>>> 5203cf68
 
     # Produce Fuchsia libs zbi tests
     #"//src/lib/fuchsia:tests",
@@ -1706,7 +117,7 @@
     #"//src/lib/mistos-bootfs:tests",
     #"//src/lib/mistos-logger:tests",
     #"//src/starnix_lite:tests",
-    "//src/starnix_lite",
+    #"//src/starnix_lite",
 
     #"//src/starnix_lite/lib/usercopy:tests",
 
@@ -1717,7 +128,7 @@
     #"//zircon/tools:tests",
 
     # Generate ZBIs used to run on target
-    "//build/images/mistos",
+    #"//build/images/mistos",
   ]
 }
 
