--- conflicted
+++ resolved
@@ -79,62 +79,6 @@
   ]
 }
 
-<<<<<<< HEAD
-# TODO(b/362587923): Remove along with sysmem deprecated_device.cc.
-fuchsia_driver("sysmem-driver") {
-  output_name = "sysmem"
-  sources = [ "deprecated_device.cc" ]
-  configs += [
-    "//build/config:all_source",
-    "//build/config/fuchsia:enable_zircon_asserts",
-    "//build/config/fuchsia:fdio_config",
-  ]
-  if (is_fuchsia) {
-    fdio_config = [ "//build/config/fuchsia:fdio_config" ]
-    if (configs + fdio_config - fdio_config != configs) {
-      configs -= fdio_config
-    }
-  }
-
-  if (is_mistos) {
-    configs -= [
-      "//build/config/fuchsia:enable_zircon_asserts",
-      "//build/config/fuchsia:fdio_config",
-    ]
-    configs += [
-      "//build/config/mistos:enable_zircon_asserts",
-      "//build/config/mistos:fdio_config",
-    ]
-
-    fdio_config = [ "//build/config/mistos:fdio_config" ]
-    if (configs + fdio_config - fdio_config != configs) {
-      configs -= fdio_config
-    }
-  }
-  deps = [
-    ":sysmem_bind",
-    "//sdk/lib/driver/component/cpp:cpp",
-    "//src/devices/lib/driver:driver_runtime",
-  ]
-}
-
-# TODO(b/362587923): Remove along with sysmem deprecated_device.cc.
-fuchsia_driver_component("sysmem") {
-  visibility = [ ":*" ]
-  info = "meta/sysmem-info.json"
-  component_name = "sysmem"
-  manifest = "meta/sysmem.cml"
-  deps = [ ":sysmem-driver" ]
-}
-
-# TODO(b/362587923): Remove along with sysmem deprecated_device.cc.
-fuchsia_driver_package("package") {
-  package_name = "sysmem-driver"
-  driver_components = [ ":sysmem" ]
-}
-
-=======
->>>>>>> 23ad8fe2
 # TODO(b/362587923): Move to src/devices/sysmem/bin/sysmem_connector's BUILD.gn,
 # but that file will be at src/sysmem or src/bringup/bin/sysmem.
 test("sysmem-unittest-bin") {
