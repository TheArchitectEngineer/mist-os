--- conflicted
+++ resolved
@@ -24,12 +24,7 @@
 #include <ktl/atomic.h>
 #include <virtio/block.h>
 
-<<<<<<< HEAD
 #include "zircon/listnode.h"
-=======
-#include "src/lib/listnode/listnode.h"
-#include "src/storage/lib/block_server/block_server.h"
->>>>>>> c2ce2974
 
 namespace virtio {
 
@@ -39,7 +34,7 @@
 struct block_txn_t {
   block_op_t op;
   // Only set for requests coming from the block server
-  std::optional<block_server::RequestId> request;
+  //std::optional<block_server::RequestId> request;
   block_impl_queue_callback completion_cb;
   void* cookie;
   struct vring_desc* desc;
@@ -49,12 +44,7 @@
 };
 
 class Ring;
-<<<<<<< HEAD
 class BlockDevice : public virtio::Device, public bdev_t {
-=======
-class BlockDriver;
-class BlockDevice : public virtio::Device, public block_server::Interface {
->>>>>>> c2ce2974
  public:
   BlockDevice(fbl::RefPtr<BusTransactionInitiatorDispatcher> bti, ktl::unique_ptr<Backend> backend);
   ~BlockDevice();
@@ -77,14 +67,14 @@
   void BlockImplQueue(block_op_t* bop, block_impl_queue_callback completion_cb, void* cookie);
 
   // block_server::Interface
-  void StartThread(block_server::Thread) override;
-  void OnNewSession(block_server::Session) override;
-  void OnRequests(std::span<block_server::Request>) override;
-  void Log(std::string_view msg) const override {
-    FDF_LOGL(INFO, logger(), "%.*s", static_cast<int>(msg.size()), msg.data());
-  }
-
-  void ServeRequests(fidl::ServerEnd<fuchsia_hardware_block_volume::Volume>);
+  //void StartThread(block_server::Thread) override;
+  //void OnNewSession(block_server::Session) override;
+  //void OnRequests(std::span<block_server::Request>) override;
+  //void Log(std::string_view msg) const override {
+  //  FDF_LOGL(INFO, logger(), "%.*s", static_cast<int>(msg.size()), msg.data());
+  //}
+
+  //void ServeRequests(fidl::ServerEnd<fuchsia_hardware_block_volume::Volume>);
 
  private:
   static constexpr uint16_t kRingSize = 128;  // 128 matches legacy pci.
@@ -151,42 +141,11 @@
   void FlushPendingTxns();
   void CleanupPendingTxns();
 
-  // Blocks until the request has been submitted to virtio, which may require waiting until another
-  // request completes.
-  zx::result<> SubmitBanjoRequest(block_txn_t*);
-  zx::result<> SubmitBlockServerRequest(const block_server::Request& request);
-
-  // Allocates all of the resources necessary for enqueueing a virtio request.  Blocks until
-  // resources are available.
-  // The RequestContext object will point at `pages`, so must not outlive it.
-  zx::result<RequestContext> AllocateRequestContext(uint32_t type, zx_handle_t vmo,
-                                                    uint64_t vmo_offset_blocks, uint32_t num_blocks,
-                                                    std::array<zx_paddr_t, MAX_SCATTER>* pages);
-
-  // Returns std::nullopt if there are too many pending transactions; the caller should block on
-  // txn_cond_ and try again.
-  zx::result<std::optional<RequestContext>> TryAllocateRequestContextLocked(
-      uint32_t type, zx_handle_t vmo, uint64_t vmo_offset_blocks, uint32_t num_blocks,
-      std::array<zx_paddr_t, MAX_SCATTER>* pages) __TA_REQUIRES(txn_lock_, ring_lock_);
-
-  zx::result<zx_handle_t> PinPages(zx_handle_t bti, zx_handle_t vmo, uint64_t vmo_offset_blocks,
-                                   uint32_t num_blocks, std::array<zx_paddr_t, MAX_SCATTER>* pages,
-                                   size_t* num_pages) const;
-
-<<<<<<< HEAD
-=======
-  // Enqueues the transaction to virtio.  Transfers ownership of `resources` into `txn`.
-  void QueueTxn(block_txn_t* txn, RequestContext context);
-
-  void CompleteTxn(block_txn_t*, zx_status_t status);
-
-  // Frees the chain at `index`, returning the pointer of the head descriptor, which should only be
-  // used for freeing related resources (e.g. completing a transaction pointing to the descriptor).
-  struct vring_desc* FreeDescChainLocked(uint16_t index) __TA_REQUIRES(ring_lock_);
-
-  fdf::Logger& logger() const { return logger_; }
-
->>>>>>> c2ce2974
+  zx_status_t QueueTxn(block_txn_t* txn, uint32_t type, size_t bytes, zx_paddr_t* pages,
+                       size_t pagecount, uint16_t* idx);
+
+  void txn_complete(block_txn_t* txn, zx_status_t status);
+
   // The main virtio ring.
   Ring vring_{this};
 
@@ -205,7 +164,6 @@
   zx_paddr_t blk_res_pa_ = 0;
   uint8_t* blk_res_ = nullptr;
 
-<<<<<<< HEAD
   uint32_t blk_req_bitmap_ = 0;
   static_assert(kBlkReqCount <= sizeof(blk_req_bitmap_) * CHAR_BIT);
 
@@ -217,34 +175,18 @@
   zx::time blk_req_start_timestamps_[kBlkReqCount] __TA_GUARDED(watchdog_lock_);
 
   size_t alloc_blk_req() {
-=======
-  uint32_t blk_req_bitmap_ __TA_GUARDED(txn_lock_) = 0;
-  static_assert(kBlkReqCount <= sizeof(blk_req_bitmap_) * CHAR_BIT, "");
-
-  std::optional<size_t> AllocateBlkReqLocked() __TA_REQUIRES(txn_lock_) {
->>>>>>> c2ce2974
     size_t i = 0;
     if (blk_req_bitmap_ != 0) {
       i = sizeof(blk_req_bitmap_) * CHAR_BIT - __builtin_clz(blk_req_bitmap_);
     }
     if (i < kBlkReqCount) {
       blk_req_bitmap_ |= (1 << i);
-      return i;
-    }
-    return std::nullopt;
+    }
+    return i;
   }
 
-  void FreeBlkReqLocked(size_t i) __TA_REQUIRES(txn_lock_) {
-    if (i < kBlkReqCount) {
-      blk_req_bitmap_ &= static_cast<uint32_t>(~(1 << i));
-    }
-  }
-
-  // Requests originating from the block server are allocated out of this pool.  The req_index
-  // allocated by AllocateRequestContext is used as the index.
-  block_txn_t block_server_request_pool_[kBlkReqCount];
-
-<<<<<<< HEAD
+  void free_blk_req(size_t i) { blk_req_bitmap_ &= static_cast<uint32_t>(~(1 << i)); }
+
   // Pending txns and completion signal.
   DECLARE_MUTEX(BlockDevice) txn_lock_;
   list_node pending_txn_list_ = LIST_INITIAL_VALUE(pending_txn_list_);
@@ -255,104 +197,14 @@
   list_node worker_txn_list_ = LIST_INITIAL_VALUE(worker_txn_list_);
   Event worker_signal_;
   ktl::atomic<bool> worker_shutdown_ = false;
-=======
-  // When a transaction is enqueued, its start time (in the monotonic clock) is recorded, and the
-  // timestamp is cleared when the transaction completes.  A watchdog task will fire after a
-  // configured interval, and all timestamps will be checked against a deadline; if any exceed the
-  // deadline an error is logged.
-  std::mutex watchdog_lock_;
-  zx::time blk_req_start_timestamps_[kBlkReqCount] __TA_GUARDED(watchdog_lock_);
-
-  // When the server is shut down (or has yet to start; see Init()), we set block_server_ to
-  // std::nullopt.
-  std::mutex block_server_lock_;
-  std::optional<block_server::BlockServer> block_server_ __TA_GUARDED(block_server_lock_);
-
-  // # Request flow
-  //
-  // Requests follow a slightly different path depending on whether they originate from the legacy
-  // Banjo interface, or the block_server interface.
-  //
-  // - Banjo requests arrive in BlockDevice::BlockImplQueue as a block_txn_t.  They have already
-  //   been allocated by the caller.
-  //   - The txn is placed into the worker_txn_list_, and the worker thread is signaled via
-  //     worker_signal_.
-  //   - The worker thread loop (WorkerThread) pops the next transaction and calls
-  //     SubmitBanjoRequest.
-  //   - SubmitBanjoRequest calls AllocateRequestContext (which blocks until resources like
-  //     descriptors and request indices are available) and then QueueTxn.
-  //   - QueueTxn populates the virtio_blk_req_t, sets up descriptors, adds the txn to
-  //     pending_txn_list_, and submits to the virtio ring.
-  // - Block server requests arrive in BlockDevice::OnRequests as a block_server::Request reference.
-  //   - For each request, SubmitBlockServerRequest is called.
-  //   - SubmitBlockServerRequest calls AllocateRequestContext (same blocking behavior as above).
-  //   - A block_txn_t is allocated from the block_server_request_pool_ using the obtained
-  //     req_index.  From here, QueueTxn is called (same behaviour as above).
-
-  // Pending txns which have been submitted to virtio, and completion signal.
-  // List entries are PendingTransaction.
-  std::mutex txn_lock_;
-  list_node pending_txn_list_ TA_GUARDED(txn_lock_) = LIST_INITIAL_VALUE(pending_txn_list_);
-  std::condition_variable txn_cond_;
-
-  thrd_t worker_thread_;
-
-  // Worker state for requests originating from Banjo.
-  // TODO(https://fxbug.dev/394968352): Remove once all clients use Volume service provided by
-  // block_server_.
-  // `worker_txn_list_` contains incoming requests (block_txn_t).  Entries are processed by
-  // `worker_thread_`, submitted to virtio, and moved into `pending_transaction_list_`.
-  list_node worker_txn_list_ TA_GUARDED(lock_) = LIST_INITIAL_VALUE(worker_txn_list_);
-  sync_completion_t worker_signal_;
-  std::atomic_bool worker_shutdown_ = false;
->>>>>>> c2ce2974
 
   Thread* watchdog_thread_ = nullptr;
   Event watchdog_signal_;
   ktl::atomic<bool> watchdog_shutdown_ = false;
 
   bool supports_discard_ = false;
-<<<<<<< HEAD
-=======
-
-  fdf::Logger& logger_;
 };
 
-class BlockDriver : public fdf::DriverBase, public ddk::BlockImplProtocol<BlockDriver> {
- public:
-  static constexpr char kDriverName[] = "virtio-block";
-
-  BlockDriver(fdf::DriverStartArgs start_args, fdf::UnownedSynchronizedDispatcher dispatcher)
-      : fdf::DriverBase(kDriverName, std::move(start_args), std::move(dispatcher)) {}
-
-  zx::result<> Start() override;
-
-  void PrepareStop(fdf::PrepareStopCompleter completer) override;
-
-  // ddk::BlockImplProtocol functions passed through to BlockDevice.
-  void BlockImplQuery(block_info_t* info, size_t* bopsz);
-  void BlockImplQueue(block_op_t* bop, block_impl_queue_callback completion_cb, void* cookie);
-
- protected:
-  // Override to inject dependency for unit testing.
-  virtual zx::result<std::unique_ptr<BlockDevice>> CreateBlockDevice();
-  // Exposed for testing
-  BlockDevice& block_device() const { return *block_device_; }
-
- private:
-  std::unique_ptr<BlockDevice> block_device_;
-
-  fidl::WireSyncClient<fuchsia_driver_framework::Node> parent_node_;
-  fidl::WireSyncClient<fuchsia_driver_framework::NodeController> node_controller_;
-
-  // Legacy DFv1-based protocols.
-  // TODO(https://fxbug.dev/394968352): Remove once all clients use Volume service provided by
-  // block_server_.
-  compat::BanjoServer block_impl_server_{ZX_PROTOCOL_BLOCK_IMPL, this, &block_impl_protocol_ops_};
-  compat::SyncInitializedDeviceServer compat_server_;
->>>>>>> c2ce2974
-};
-
 }  // namespace virtio
 
 #endif  // SRC_DEVICES_BLOCK_DRIVERS_VIRTIO_BLOCK_H_