--- conflicted
+++ resolved
@@ -21,7 +21,7 @@
   "//third_party/rust_crates:log",
 ]
 
-if (is_fuchsia) {
+if (is_fuchsia || is_mistos) {
   LIB_DEPS += [
     "//sdk/fidl/fuchsia.logger:fuchsia.logger_rust",
     "//sdk/lib/syslog:client_includes",
@@ -57,26 +57,8 @@
 rustc_test("diagnostics_log_lib_test") {
   edition = "2021"
 
-<<<<<<< HEAD
-  if (is_fuchsia || is_mistos) {
-    deps += [
-      "//sdk/fidl/fuchsia.logger:fuchsia.logger_rust",
-      "//sdk/lib/syslog:client_includes",
-      "//sdk/rust/zx",
-      "//src/lib/diagnostics/log/encoding/rust",
-      "//src/lib/fidl/rust/fidl",
-      "//src/lib/fuchsia-async",
-      "//src/lib/fuchsia-component",
-      "//src/lib/fuchsia-runtime",
-      "//third_party/rust_crates:futures",
-      "//third_party/rust_crates:log",
-      "//third_party/rust_crates:paste",
-      "//third_party/rust_crates:tracing-core",
-    ]
-=======
   sources = LIB_SOURCES
   deps = LIB_DEPS
->>>>>>> 31e80f47
 
   if (is_host) {
     deps += [ "//third_party/rust_crates:regex" ]
