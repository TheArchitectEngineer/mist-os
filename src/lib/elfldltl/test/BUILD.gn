# Copyright 2022 The Fuchsia Authors. All rights reserved.
# Use of this source code is governed by a BSD-style license that can be
# found in the LICENSE file.

import("//build/components/fuchsia_unittest_package.gni")
import("//build/cpp/cpp_fuzzer.gni")
import("//build/cpp/library_headers.gni")
import("//build/fuzz.gni")
import("//build/test.gni")
import("//build/testing/boot_tests/zbi_test.gni")
import("//build/testing/host_test_data.gni")
import("//build/toolchain/zircon/user_basic_redirect.gni")

test("elfldltl-unittests") {
  sources = [
    "abi-ptr-tests.cc",
    "abi-span-tests.cc",
    "abi-tests.cc",
    "container-tests.cc",
    "diagnostics-tests.cc",
    "dwarf-tests.cc",
    "dynamic-tests.cc",
    "field-tests.cc",
    "file-tests.cc",
    "initfini-tests.cc",
    "internal-tests.cc",
    "layout-tests.cc",
    "link-map-list-tests.cc",
    "load-tests.cc",
    "load-tests.h",
    "loadinfo-mapped-memory-tests.cc",
    "loadinfo-mutable-memory-tests.cc",
    "mapped-fd-file-tests.cc",
    "memory-tests.cc",
    "note-tests.cc",
    "perfect-symbol-table-tests.cc",
    "phdr-tests.cc",
    "relocation-tests.cc",
    "resolve-tests.cc",
    "soname-tests.cc",
    "symbol-tests.cc",
    "symbol-tests.h",
  ]

  if (is_elf) {
    sources += [ "self-tests.cc" ]
  }
  if (is_fuchsia) {
    sources += [
      "mapped-vmo-file-tests.cc",
      "segment-with-vmo-tests.cc",
    ]
  }

  deps = [
    "..",
    "../testing",
    "//sdk/lib/fit",
    "//src/lib/fxl/test:gtest_main",
    "//src/lib/symbolizer-markup",
    "//src/lib/trivial-allocator",
    "//third_party/googletest:gmock",
  ]

  if (is_elf) {
    deps += [ ":loader-tests" ]
  }

  data_deps = [ ":resolve_test_dsos" ]
}

resolve_dsos = [
  "data/first-32be.so",
  "data/first-32le.so",
  "data/first-64be.so",
  "data/first-64le.so",
  "data/second-32be.so",
  "data/second-32le.so",
  "data/second-64be.so",
  "data/second-64le.so",
  "data/gnu_unique-32be.so",
  "data/gnu_unique-32le.so",
  "data/gnu_unique-64be.so",
  "data/gnu_unique-64le.so",
]

if (is_host) {
  host_test_data("resolve_test_dsos") {
    sources = resolve_dsos
    outputs = [ "$root_out_dir/test_data/elfldltl/{{source_file_part}}" ]
  }
} else {
  resource("resolve_test_dsos") {
    sources = resolve_dsos
    outputs = [ "data/test_data/elfldltl/{{source_file_part}}" ]
  }
}

if (current_os == "linux") {
  config("linux-static-pie.config") {
    # Avoid libc references from assert() in libc++ header code.
    defines = [ "NDEBUG=1" ]
    include_dirs = [ "//third_party/linux-syscall-support/src" ]
  }

  static_library("linux-static-pie") {
    sources = [ "linux-static-pie.cc" ]
    configs -= [ "//build/config/linux:implicit-host-libs" ]
    configs += [ ":linux-static-pie.config" ]
    deps = [ ".." ]
  }

  if (current_toolchain == host_toolchain) {
    host_test("linux-static-pie-test") {
      deps = [ ":linux-static-pie-test(//build/toolchain:linux_$host_cpu)" ]
      binary_path = get_label_info(deps[0], "root_out_dir") + "/" +
                    get_label_info(deps[0], "name")
    }
  } else {
    test("linux-static-pie-test") {
      disable_syslog_backend = true

      sources = [ "linux-static-pie-test.cc" ]
      configs -= [
        "//build/config/linux:default-pie",
        "//build/config/linux:implicit-host-libs",
      ]
      configs += [ ":linux-static-pie.config" ]
      cflags = [ "-fPIE" ]
      ldflags = [
        "-nostartfiles",
        "-nostdlib++",
        "-static-pie",
        "-nolibc",
      ]
      deps = [
        ":linux-static-pie",
        "//zircon/system/ulib/c/string:hermetic",
      ]

      exclude_toolchain_tags = [ "instrumented" ]
    }
  }
}

<<<<<<< HEAD
if (is_fuchsia || is_mistos) {
=======
if (is_fuchsia) {
  library_headers("static-pie.headers") {
    include_dir = "."
    headers = [ "fuchsia-static-pie.h" ]
  }

>>>>>>> c2ce2974
  static_library("static-pie") {
    sources = [ "fuchsia-static-pie.cc" ]
    public_deps = [ ":static-pie.headers" ]
    deps = [
      "..",
      "//src/zircon/lib/zircon",
    ]

    # Avoid libc references from assert() in libc++ header code.
    defines = [ "NDEBUG=1" ]
  }

  # The test doesn't get normal C library setup before its code runs, so it
  # needs to use the basic machine ABI.
  user_basic_redirect("fuchsia-static-pie-test.basic") {
    testonly = true
    public_deps = [ ":fuchsia-static-pie-test" ]
  }

  if (toolchain_environment == "user.basic") {
    # This is only actually used in the user.basic environment through the
    # redirect above. Usually it's harmless enough for targets to be defined in
    # additional toolchains where they aren't used. However, this target used
    # to be built in $default_toolchain and Ninja quirks mean that later
    # rebuilds in existing build directories that survive across the change
    # where it should no longer be built in $default_toolchain will wind up
    # trying to rebuild the $default_toolchain instantiation of this target
    # (even though nothing will use that binary); but that doesn't link
    # correctly any more since this target is now only intended to be used in
    # the user.basic toolchain.
    test("fuchsia-static-pie-test") {
      visibility = [ ":*" ]

      sources = [ "fuchsia-static-pie-test.cc" ]

      # Avoid libc references from assert() in libc++ header code.
      defines = [ "NDEBUG=1" ]

      ldflags = [
        # A standalone binary should indicate its stack requirements.
        # They should be minimal for this test.
        "-Wl,-z,stack-size=0x1000",
      ]

      deps = [
        ":static-pie",
        "//src/zircon/lib/zircon",
        "//zircon/system/ulib/c/stdlib:hermetic",
        "//zircon/system/ulib/c/string:hermetic",
      ]

      exclude_toolchain_tags = [ "instrumented" ]

      # TODO(https://fxbug.dev/42077192): __ehdr_start bug in ld.bfd aarch64-elf
      if (current_cpu == "arm64") {
        exclude_toolchain_tags += [ "gcc" ]
      }
    }
  }

  fuchsia_unittest_package("elfldltl-static-pie-test") {
    deps = [
      ":fuchsia-static-pie-test.basic",
      "//src/sys/testing/elftest",
    ]
  }
}

source_set("test-data") {
  visibility = [ ":*" ]
  testonly = true

  public = [ "test-data.h" ]
}

template("loader_test_lib") {
  loadable_module(target_name) {
    visibility = [ ":*" ]
    testonly = true

    forward_variables_from(invoker,
                           [
                             "cflags",
                             "defines",
                             "sources",
                             "ldflags",
                           ])

    deps = [
      ":test-data",
      "//zircon/system/public",
    ]

    # These tests are trying to test something specific, specific segment
    # types, etc, instrumentation will likely perturbe this, so disable
    # it entirely.
    exclude_toolchain_tags = [ "instrumented" ]

    if (is_linux) {
      configs -= [ "//build/config/linux:implicit-host-libs" ]
      configs += [ "//build/config/zircon:nolibc" ]
    }
    if (is_fuchsia) {
      # These shared objects aren't necessarily static pie's, this config
      # disables sanitizers and other default libraries from being linked in.
      configs += [ "//build/config/fuchsia:static-pie-config" ]
    }
  }
}

loader_test_lib("elfldltl-test-ret24") {
  sources = [ "ret24.cc" ]
  ldflags = [ "-Wl,-e,Return24" ]
}

loader_test_lib("elfldltl-test-relro") {
  sources = [ "relro.cc" ]
  ldflags = [ "-Wl,-e,relro_data" ]
}

loader_test_sizes = [
  {
    data = 0
    bss = 1
  },
  {
    data = 65536
    bss = 1
  },
  {
    data = 0
    bss = 65536
  },
]
foreach(sizes, loader_test_sizes) {
  loader_test_lib("elfldltest-no-execute-data-${sizes.data}-bss-${sizes.bss}") {
    sources = [ "no-x-segment.cc" ]
    defines = [
      "DATA_SIZE=${sizes.data}",
      "BSS_SIZE=${sizes.bss}",
    ]
    ldflags = [ "-Wl,-e,test_data" ]
  }
}

loader_test_lib("elfldltl-test-symbolic") {
  sources = [ "symbolic.cc" ]

  # TODO(https://fxbug.dev/42069056): clang will still perform interprocedural
  # optimization in a PIC, this flag disallows that and requires the PLT call
  # always be made so we can properly test applying plt relocations.
  if (!is_gcc) {
    cflags = [ "-fsemantic-interposition" ]
  }
}

loader_test_data_deps = [
  "elfldltl-test-relro",
  "elfldltl-test-ret24",
  "elfldltl-test-symbolic",
]

foreach(sizes, loader_test_sizes) {
  loader_test_data_deps +=
      [ "elfldltest-no-execute-data-${sizes.data}-bss-${sizes.bss}" ]
}

if (is_host && is_elf) {
  host_test_data("loader-test-libs") {
    deps = []
    sources = []

    foreach(lib, loader_test_data_deps) {
      deps += [ ":$lib" ]
      sources += [ "$root_out_dir/$lib.so" ]
    }

    outputs = [ "$root_out_dir/test_data/elfldltl/{{source_file_part}}" ]
  }
} else {
  # On Fuchsia these are just included in /pkg/lib implicitly by dint
  # of being in data_deps of the test code.
  group("loader-test-libs") {
    testonly = true

    deps = []
    foreach(lib, loader_test_data_deps) {
      deps += [ ":$lib" ]
    }
  }
}

source_set("loader-tests") {
  visibility = [ ":*" ]
  testonly = true

  sources = [ "loader-tests.cc" ]

  deps = [
    ":test-data",
    "..",
    "../testing",
    "//third_party/googletest:gmock",
    "//zircon/system/ulib/fbl",
  ]

  data_deps = [ ":loader-test-libs" ]
}

# Make that into a bootable ZBI with just the kernel.
zbi_test("zbi-static-pie-test") {
  args = [
    "userboot.test.next=test/fuchsia-static-pie-test",
    "kernel.enable-serial-syscalls=true",
  ]

  deps = [
    ":fuchsia-static-pie-test.basic",
    "//zircon/kernel",
  ]
  assert_no_deps = [
    "//zircon/system/core/*",
    "//zircon/system/dev/*",
  ]
}

fuchsia_unittest_package("elfldltl-tests") {
  deps = [ ":elfldltl-unittests" ]
  manifest = "meta/elfldltl-tests.cml"
}

cpp_fuzzer("dynamic-fuzzer") {
  sources = [ "dynamic-fuzzer.cc" ]
  deps = [
    "..",
    "../testing",
  ]
}

cpp_fuzzer("loadinfo-fuzzer") {
  sources = [ "loadinfo-fuzzer.cc" ]
  deps = [
    "..",
    "../testing",
  ]
}

cpp_fuzzer("note-fuzzer") {
  sources = [ "note-fuzzer.cc" ]
  deps = [
    "..",
    "../testing",
  ]
}

cpp_fuzzer("relocation-fuzzer") {
  sources = [ "relocation-fuzzer.cc" ]
  deps = [
    "..",
    "../testing",
  ]
}

cpp_fuzzer("symbol-fuzzer") {
  sources = [ "symbol-fuzzer.cc" ]
  deps = [
    "..",
    "../testing",
  ]
}

fuchsia_fuzzer_component("dynamic-fuzzer-component") {
  manifest = "meta/dynamic-fuzzer.cml"
  deps = [ ":dynamic-fuzzer" ]
}

fuchsia_fuzzer_component("loadinfo-fuzzer-component") {
  manifest = "meta/loadinfo-fuzzer.cml"
  deps = [ ":loadinfo-fuzzer" ]
}

fuchsia_fuzzer_component("note-fuzzer-component") {
  manifest = "meta/note-fuzzer.cml"
  deps = [ ":note-fuzzer" ]
}

fuchsia_fuzzer_component("relocation-fuzzer-component") {
  manifest = "meta/relocation-fuzzer.cml"
  deps = [ ":relocation-fuzzer" ]
}

fuchsia_fuzzer_component("symbol-fuzzer-component") {
  manifest = "meta/symbol-fuzzer.cml"
  deps = [ ":symbol-fuzzer" ]
}

if (is_fuchsia) {
  fuchsia_fuzzer_package("elfldltl-fuzzers") {
    cpp_fuzzer_components = [
      ":dynamic-fuzzer-component",
      ":loadinfo-fuzzer-component",
      ":note-fuzzer-component",
      ":relocation-fuzzer-component",
      ":symbol-fuzzer-component",
    ]
  }
} else {
  group("elfldltl-fuzzers") {
    testonly = true
    deps = [
      ":dynamic-fuzzer",
      ":loadinfo-fuzzer",
      ":note-fuzzer",
      ":relocation-fuzzer",
      ":symbol-fuzzer",
    ]
  }
}

group("tests") {
  testonly = true

  deps = [
    ":elfldltl-fuzzers",
    ":elfldltl-static-pie-test",
    ":elfldltl-tests",
    ":elfldltl-unittests($host_toolchain)",
  ]

  if (host_os == "linux") {
    deps += [ ":linux-static-pie-test($host_toolchain)" ]
  }
}

group("boot_tests") {
  testonly = true
  deps = [ ":zbi-static-pie-test" ]
}<|MERGE_RESOLUTION|>--- conflicted
+++ resolved
@@ -143,16 +143,12 @@
   }
 }
 
-<<<<<<< HEAD
 if (is_fuchsia || is_mistos) {
-=======
-if (is_fuchsia) {
   library_headers("static-pie.headers") {
     include_dir = "."
     headers = [ "fuchsia-static-pie.h" ]
   }
 
->>>>>>> c2ce2974
   static_library("static-pie") {
     sources = [ "fuchsia-static-pie.cc" ]
     public_deps = [ ":static-pie.headers" ]
