// Copyright 2024 Mist Tecnologia LTDA. All rights reserved.
// Copyright 2022 The Fuchsia Authors. All rights reserved.
// Use of this source code is governed by a BSD-style license that can be
// found in the LICENSE file.

#[cfg(not(feature = "starnix_lite"))]
use crate::{
    expose_root, get_serial_number, parse_features, parse_numbered_handles, run_container_features,
    serve_component_runner, serve_container_controller, serve_graphical_presenter, Features,
    MountAction,
};
#[cfg(feature = "starnix_lite")]
use crate::{
    expose_root, parse_features, parse_numbered_handles, run_container_features,
    serve_component_runner, serve_container_controller, Features, MountAction,
};
use anyhow::{anyhow, bail, Context, Error};
use bstr::BString;
#[cfg(not(feature = "starnix_lite"))]
use fasync::OnSignals;
use fidl::endpoints::{ControlHandle, RequestStream, ServerEnd};
use fidl::AsyncChannel;
use fidl_fuchsia_component_runner::{TaskProviderRequest, TaskProviderRequestStream};
use fidl_fuchsia_feedback::CrashReporterMarker;
use fidl_fuchsia_scheduler::RoleManagerMarker;
use fuchsia_async::DurationExt;
use fuchsia_component::client::{connect_to_protocol, connect_to_protocol_sync};
use fuchsia_component::server::ServiceFs;
use futures::channel::oneshot;
use futures::{FutureExt, StreamExt, TryStreamExt};
use runner::{get_program_string, get_program_strvec};
use starnix_core::execution::execute_task_with_prerun_result;
use starnix_core::fs::fuchsia::create_remotefs_filesystem;
use starnix_core::fs::tmpfs::TmpFs;
use starnix_core::security;
use starnix_core::task::{set_thread_role, CurrentTask, ExitStatus, Kernel, Task};
#[cfg(not(feature = "starnix_lite"))]
use starnix_core::time::utc::update_utc_clock;
use starnix_core::vfs::{FileSystemOptions, FsContext, LookupContext, Namespace, WhatToMount};
use starnix_logging::{
    log_error, log_info, log_warn, trace_duration, CATEGORY_STARNIX, NAME_CREATE_CONTAINER,
};
use starnix_modules::{init_common_devices, register_common_file_systems};
use starnix_modules_layeredfs::LayeredFs;
#[cfg(not(feature = "starnix_lite"))]
use starnix_modules_magma::get_magma_params;
use starnix_modules_overlayfs::OverlayStack;
use starnix_sync::{Locked, Unlocked};
use starnix_uapi::errors::{SourceContext, ENOENT};
use starnix_uapi::open_flags::OpenFlags;
use starnix_uapi::resource_limits::Resource;
use starnix_uapi::{errno, rlimit};
use std::collections::BTreeMap;
use std::ffi::CString;
use std::ops::DerefMut;
use std::sync::Arc;
#[cfg(not(feature = "starnix_lite"))]
use zx::{
    AsHandleRef, Signals, Task as _, {self as zx},
};
#[cfg(feature = "starnix_lite")]
use zx::{
    Task as _, {self as zx},
};
#[cfg(not(feature = "starnix_lite"))]
use {
    fidl_fuchsia_component as fcomponent, fidl_fuchsia_component_runner as frunner,
    fidl_fuchsia_element as felement, fidl_fuchsia_io as fio,
    fidl_fuchsia_memory_attribution as fattribution,
    fidl_fuchsia_starnix_container as fstarcontainer, fuchsia_async as fasync,
    fuchsia_inspect as inspect, fuchsia_runtime as fruntime,
};
#[cfg(feature = "starnix_lite")]
use {
    fidl_fuchsia_component as fcomponent, fidl_fuchsia_component_runner as frunner,
    fidl_fuchsia_io as fio, fidl_fuchsia_starnix_container as fstarcontainer,
    fuchsia_async as fasync, fuchsia_inspect as inspect, fuchsia_runtime as fruntime,
};

use std::sync::Weak;

use crate::serve_memory_attribution_provider_container;
use attribution_server::{AttributionServer, AttributionServerHandle};
use fidl::HandleBased;

/// Manages the memory attribution protocol for a Starnix container.
struct ContainerMemoryAttributionManager {
    /// Holds state for the hanging-get attribution protocol.
    memory_attribution_server: AttributionServerHandle,
}

impl ContainerMemoryAttributionManager {
    /// Creates a new [ContainerMemoryAttributionManager] from a Starnix kernel and the moniker
    /// token of the container component.
    pub fn new(kernel: Weak<Kernel>, component_instance: zx::Event) -> Self {
        let memory_attribution_server = AttributionServer::new(Box::new(move || {
            let kernel_ref = match kernel.upgrade() {
                None => return vec![],
                Some(k) => k,
            };
            attribution_info_for_kernel(kernel_ref.as_ref(), &component_instance)
        }));

        ContainerMemoryAttributionManager { memory_attribution_server }
    }

    /// Creates a new observer for the attribution information from this container.
    pub fn new_observer(
        &self,
        control_handle: fattribution::ProviderControlHandle,
    ) -> attribution_server::Observer {
        self.memory_attribution_server.new_observer(control_handle)
    }
}

/// Generates the attribution information for the Starnix kernel ELF component. The attribution
/// information for the container is handled by the container component, not the kernel
/// component itself, even if both are hosted within the same kernel process.
fn attribution_info_for_kernel(
    kernel: &Kernel,
    component_instance: &zx::Event,
) -> Vec<fattribution::AttributionUpdate> {
    // Start the server to handle the memory attribution requests for the container, and provide
    // a handle to get detailed attribution. We start a new task as each incoming connection is
    // independent.
    let (client_end, server_end) =
        fidl::endpoints::create_request_stream::<fattribution::ProviderMarker>();
    fuchsia_async::Task::spawn(serve_memory_attribution_provider_container(server_end, kernel))
        .detach();

    let new_principal = fattribution::NewPrincipal {
        identifier: Some(component_instance.get_koid().unwrap().raw_koid()),
        description: Some(fattribution::Description::Component(
            component_instance.duplicate_handle(zx::Rights::SAME_RIGHTS).unwrap(),
        )),
        principal_type: Some(fattribution::PrincipalType::Runnable),
        detailed_attribution: Some(client_end),
        ..Default::default()
    };
    let attribution = fattribution::UpdatedPrincipal {
        identifier: Some(component_instance.get_koid().unwrap().raw_koid()),
        resources: Some(fattribution::Resources::Data(fattribution::Data {
            resources: vec![fattribution::Resource::KernelObject(
                fuchsia_runtime::job_default().get_koid().unwrap().raw_koid(),
            )],
        })),
        ..Default::default()
    };
    vec![
        fattribution::AttributionUpdate::Add(new_principal),
        fattribution::AttributionUpdate::Update(attribution),
    ]
}

pub struct Config {
    /// The features enabled for this container.
    pub features: Vec<String>,

    /// The command line for the initial process for this container.
    init: Vec<String>,

    /// The command line for the kernel.
    kernel_cmdline: String,

    /// The specifications for the file system mounts for this container.
    mounts: Vec<String>,

    /// The resource limits to apply to this container.
    rlimits: Vec<String>,

    /// The name of this container.
    name: String,

    /// The path that the container will wait until exists before considering itself to have started.
    startup_file_path: String,

    #[cfg(not(feature = "starnix_lite"))]
    /// The remote block devices to use for the container.
    remote_block_devices: Vec<String>,

    /// The `/pkg` directory of the container.
    pkg_dir: Option<zx::Channel>,

    /// The outgoing directory of the container, used to serve protocols on behalf of the container.
    /// For example, the starnix_kernel serves a component runner in the containers' outgoing
    /// directory.
    outgoing_dir: Option<zx::Channel>,

    /// The svc directory of the container, used to access protocols from the container.
    svc_dir: Option<zx::Channel>,

    /// The data directory of the container, used to persist data.
    data_dir: Option<zx::Channel>,

    /// The runtime directory of the container, used to provide CF introspection.
    runtime_dir: Option<ServerEnd<fio::DirectoryMarker>>,

    /// The default seclabel that is applied to components that are instantiated in this container.
    ///
    /// Components can override this by setting the `seclabel` field in their program block.
    pub default_seclabel: Option<String>,

    /// The default fsseclabel that is applied to components that are instantiated in this container.
    ///
    /// Components can override this by setting the `fsseclabel` field in their program block.
    pub default_fsseclabel: Option<String>,

    /// The default uid that is applied to components that are instantiated in this container.
    ///
    /// Components can override this by setting the `uid` field in their program block.
    pub default_uid: u32,

    /// Component moniker token for the container component. This token is used in various protocols
    /// to uniquely identify a component.
    component_instance: Option<zx::Event>,
}

fn get_ns_entry(
    ns: &mut Option<Vec<frunner::ComponentNamespaceEntry>>,
    entry_name: &str,
) -> Option<zx::Channel> {
    ns.as_mut().and_then(|ns| {
        ns.iter_mut()
            .find(|entry| entry.path == Some(entry_name.to_string()))
            .and_then(|entry| entry.directory.take())
            .map(|dir| dir.into_channel())
    })
}

fn get_config_from_component_start_info(mut start_info: frunner::ComponentStartInfo) -> Config {
    let get_strvec = |key| {
        get_program_strvec(&start_info, key)
            .unwrap_or_default()
            .map(|value| value.to_owned())
            .unwrap_or_default()
    };

    let get_string = |key| get_program_string(&start_info, key).unwrap_or_default().to_owned();

    let default_uid = get_program_string(&start_info, "default_uid")
        .map(|s| s.parse().expect("container default uid"))
        .unwrap_or(42);
    let default_seclabel = get_program_string(&start_info, "default_seclabel").map(|s| s.into());
    let default_fsseclabel =
        get_program_string(&start_info, "default_fsseclabel").map(|s| s.into());
    let features = get_strvec("features");
    let init = get_strvec("init");
    let kernel_cmdline = get_string("kernel_cmdline");
    let mounts = get_strvec("mounts");
    let name = get_string("name");
<<<<<<< HEAD
    let startup_file_path = get_string("startup_file_path");
    #[cfg(not(feature = "starnix_lite"))]
=======
>>>>>>> b557aeb7
    let remote_block_devices = get_strvec("remote_block_devices");
    let rlimits = get_strvec("rlimits");
    let startup_file_path = get_string("startup_file_path");

    let mut ns = start_info.ns.take();
    let pkg_dir = get_ns_entry(&mut ns, "/pkg");
    let svc_dir = get_ns_entry(&mut ns, "/svc");
    let data_dir = get_ns_entry(&mut ns, "/data");
    let outgoing_dir = start_info.outgoing_dir.take().map(|dir| dir.into_channel());
    let component_instance = start_info.component_instance;

    Config {
        default_uid,
        default_seclabel,
        default_fsseclabel,
        features,
        init,
        kernel_cmdline,
        mounts,
        rlimits,
        name,
        startup_file_path,
        #[cfg(not(feature = "starnix_lite"))]
        remote_block_devices,
        pkg_dir,
        outgoing_dir,
        svc_dir,
        data_dir,
        component_instance,
        runtime_dir: start_info.runtime_dir,
    }
}

// Creates a CString from a String. Calling this with an invalid CString will panic.
fn to_cstr(str: &str) -> CString {
    CString::new(str.to_string()).unwrap()
}

#[must_use = "The container must run serve on this config"]
pub struct ContainerServiceConfig {
    config: Config,
    request_stream: frunner::ComponentControllerRequestStream,
    receiver: oneshot::Receiver<Result<ExitStatus, Error>>,
}

pub struct Container {
    /// The `Kernel` object that is associated with the container.
    pub kernel: Arc<Kernel>,

    memory_attribution_manager: ContainerMemoryAttributionManager,

    /// Inspect node holding information about the state of the container.
    _node: inspect::Node,

    /// Until negative trait bound are implemented, using `*mut u8` to prevent transferring
    /// Container across threads.
    _thread_bound: std::marker::PhantomData<*mut u8>,
}

impl Container {
    pub fn system_task(&self) -> &CurrentTask {
        self.kernel.kthreads.system_task()
    }

    async fn serve_outgoing_directory(
        &self,
        outgoing_dir: Option<zx::Channel>,
    ) -> Result<(), Error> {
        if let Some(outgoing_dir) = outgoing_dir {
            // Add `ComponentRunner` to the exposed services of the container, and then serve the
            // outgoing directory.
            let mut fs = ServiceFs::new_local();
            fs.dir("svc")
                .add_fidl_service(ExposedServices::ComponentRunner)
                .add_fidl_service(ExposedServices::ContainerController);

            #[cfg(not(feature = "starnix_lite"))]
            fs.dir("svc").add_fidl_service(ExposedServices::GraphicalPresenter);

            // Expose the root of the container's filesystem.
            let (fs_root, fs_root_server_end) = fidl::endpoints::create_proxy();
            fs.add_remote("fs_root", fs_root);
            expose_root(
                self.kernel.kthreads.unlocked_for_async().deref_mut(),
                self.system_task(),
                fs_root_server_end,
            )?;

            fs.serve_connection(outgoing_dir.into()).map_err(|_| errno!(EINVAL))?;

            fs.for_each_concurrent(None, |request_stream| async {
                match request_stream {
                    ExposedServices::ComponentRunner(request_stream) => {
                        match serve_component_runner(request_stream, self.system_task()).await {
                            Ok(_) => {}
                            Err(e) => {
                                log_error!("Error serving component runner: {:?}", e);
                            }
                        }
                    }
                    ExposedServices::ContainerController(request_stream) => {
                        serve_container_controller(request_stream, self.system_task())
                            .await
                            .expect("failed to start container.")
                    }
                    #[cfg(not(feature = "starnix_lite"))]
                    ExposedServices::GraphicalPresenter(request_stream) => {
                        serve_graphical_presenter(request_stream, &self.kernel)
                            .await
                            .expect("failed to start GraphicalPresenter.")
                    }
                }
            })
            .await
        }
        Ok(())
    }

    pub async fn serve(&self, service_config: ContainerServiceConfig) -> Result<(), Error> {
        let (r, _) = futures::join!(
            self.serve_outgoing_directory(service_config.config.outgoing_dir),
            server_component_controller(service_config.request_stream, service_config.receiver)
        );
        r
    }

    pub fn new_memory_attribution_observer(
        &self,
        control_handle: fattribution::ProviderControlHandle,
    ) -> attribution_server::Observer {
        self.memory_attribution_manager.new_observer(control_handle)
    }
}

/// The services that are exposed in the container component's outgoing directory.
enum ExposedServices {
    ComponentRunner(frunner::ComponentRunnerRequestStream),
    ContainerController(fstarcontainer::ControllerRequestStream),
    #[cfg(not(feature = "starnix_lite"))]
    GraphicalPresenter(felement::GraphicalPresenterRequestStream),
}

type TaskResult = Result<ExitStatus, Error>;

async fn server_component_controller(
    request_stream: frunner::ComponentControllerRequestStream,
    task_complete: oneshot::Receiver<TaskResult>,
) {
    let request_stream_control = request_stream.control_handle();

    enum Event<T, U> {
        Controller(T),
        Completion(U),
    }

    let mut stream = futures::stream::select(
        request_stream.map(Event::Controller),
        task_complete.into_stream().map(Event::Completion),
    );

    if let Some(event) = stream.next().await {
        match event {
            Event::Controller(_) => {
                // If we get a `Stop` request, we would ideally like to ask userspace to shut
                // down gracefully.
            }
            Event::Completion(result) => {
                match result {
                    Ok(Ok(ExitStatus::Exit(0))) => {
                        request_stream_control.shutdown_with_epitaph(zx::Status::OK)
                    }
                    _ => request_stream_control.shutdown_with_epitaph(zx::Status::from_raw(
                        fcomponent::Error::InstanceDied.into_primitive() as i32,
                    )),
                };
            }
        }
    }
    // Kill the starnix_kernel job, as the kernel is expected to reboot when init exits.
    fruntime::job_default().kill().expect("Failed to kill job");
}

pub async fn create_component_from_stream(
    mut request_stream: frunner::ComponentRunnerRequestStream,
    structured_config: &starnix_kernel_structured_config::Config,
) -> Result<(Container, ContainerServiceConfig), Error> {
    if let Some(event) = request_stream.try_next().await? {
        match event {
            frunner::ComponentRunnerRequest::Start { start_info, controller, .. } => {
                let request_stream = controller.into_stream();
                let mut config = get_config_from_component_start_info(start_info);
                let (sender, receiver) = oneshot::channel::<TaskResult>();
                let container = create_container(&mut config, sender, structured_config)
                    .await
                    .with_source_context(|| format!("creating container \"{}\"", &config.name))?;
                let service_config = ContainerServiceConfig { config, request_stream, receiver };

                #[cfg(not(feature = "starnix_lite"))]
                container.kernel.kthreads.spawn_future({
                    let vvar = container.kernel.vdso.vvar_writeable.clone();
                    let utc_clock =
                        fruntime::duplicate_utc_clock_handle(zx::Rights::SAME_RIGHTS).unwrap();
                    async move {
                        loop {
                            let waitable =
                                OnSignals::new(utc_clock.as_handle_ref(), Signals::CLOCK_UPDATED);
                            update_utc_clock(&vvar);
                            waitable.await.expect("async_wait should always succeed");
                            log_info!("Received a UTC update");
                        }
                    }
                });
                return Ok((container, service_config));
            }
            frunner::ComponentRunnerRequest::_UnknownMethod { ordinal, .. } => {
                log_warn!("Unknown ComponentRunner request: {ordinal}");
            }
        }
    }
    bail!("did not receive Start request");
}

async fn create_container(
    config: &mut Config,
    task_complete: oneshot::Sender<TaskResult>,
    structured_config: &starnix_kernel_structured_config::Config,
) -> Result<Container, Error> {
    trace_duration!(CATEGORY_STARNIX, NAME_CREATE_CONTAINER);
    const DEFAULT_INIT: &str = "/container/init";

    // Install container svc into the kernel namespace
    let svc_dir = if let Some(svc_dir) = config.svc_dir.take() {
        Some(fio::DirectoryProxy::new(AsyncChannel::from_channel(svc_dir)))
    } else {
        None
    };

    let data_dir = if let Some(data_dir) = config.data_dir.take() {
        Some(fio::DirectorySynchronousProxy::new(data_dir))
    } else {
        None
    };

    let pkg_dir_proxy = fio::DirectorySynchronousProxy::new(config.pkg_dir.take().unwrap());

<<<<<<< HEAD
    let features = parse_features(&config.features, structured_config)?;

    #[cfg(not(feature = "starnix_lite"))]
=======
    let features = parse_features(&config, structured_config)?;
>>>>>>> b557aeb7
    let mut kernel_cmdline = BString::from(config.kernel_cmdline.as_bytes());
    #[cfg(feature = "starnix_lite")]
    let kernel_cmdline = BString::from(config.kernel_cmdline.as_bytes());

    #[cfg(not(feature = "starnix_lite"))]
    if features.android_serialno {
        match get_serial_number().await {
            Ok(serial) => {
                kernel_cmdline.extend(b" androidboot.serialno=");
                kernel_cmdline.extend(&*serial);
            }
            Err(err) => log_warn!("could not get serial number: {err:?}"),
        }
    }
    #[cfg(not(feature = "starnix_lite"))]
    if features.magma {
        kernel_cmdline.extend(b" ");
        let params = get_magma_params();
        kernel_cmdline.extend(&*params);
    }

    // Check whether we actually have access to a role manager by trying to set our own
    // thread's role.
    let role_manager = connect_to_protocol_sync::<RoleManagerMarker>().unwrap();
    let role_manager = if let Err(e) =
        set_thread_role(&role_manager, &*fuchsia_runtime::thread_self(), Default::default())
    {
        log_warn!("Setting thread role failed ({e:?}), will not set thread priority.");
        None
    } else {
        log_info!("Thread role set successfully.");
        Some(role_manager)
    };

    let crash_reporter = connect_to_protocol::<CrashReporterMarker>().unwrap();

    let node = inspect::component::inspector().root().create_child("container");
    let kernel_node = node.create_child("kernel");
    features.record_inspect(&kernel_node);

    let security_state = security::kernel_init_security(features.selinux);
    let kernel = Kernel::new(
        kernel_cmdline,
        features.kernel.clone(),
        svc_dir,
        data_dir,
        role_manager,
        Some(crash_reporter),
<<<<<<< HEAD
        node.create_child("kernel"),
        #[cfg(not(feature = "starnix_lite"))]
=======
        kernel_node,
>>>>>>> b557aeb7
        features.aspect_ratio.as_ref(),
        security_state,
    )
    .with_source_context(|| format!("creating Kernel: {}", &config.name))?;
    let fs_context = create_fs_context(
        kernel.kthreads.unlocked_for_async().deref_mut(),
        &kernel,
        &features,
        config,
        &pkg_dir_proxy,
    )
    .source_context("creating FsContext")?;
    let init_pid = kernel.pids.write().allocate_pid();
    // Lots of software assumes that the pid for the init process is 1.
    debug_assert_eq!(init_pid, 1);

    let system_task = CurrentTask::create_system_task(
        kernel.kthreads.unlocked_for_async().deref_mut(),
        &kernel,
        Arc::clone(&fs_context),
    )
    .source_context("create system task")?;
    // The system task gives pid 2. This value is less critical than giving
    // pid 1 to init, but this value matches what is supposed to happen.
    debug_assert_eq!(system_task.id, 2);

    kernel.kthreads.init(system_task).source_context("initializing kthreads")?;
    let system_task = kernel.kthreads.system_task();

    kernel.syslog.init(&system_task).source_context("initializing syslog")?;

    kernel.hrtimer_manager.init(system_task).source_context("initializing HrTimer manager")?;

    if let Err(e) = kernel.suspend_resume_manager.init(&system_task) {
        log_warn!("Suspend/Resume manager initialization failed: ({e:?})");
    }

    // Register common devices and add them in sysfs and devtmpfs.
    init_common_devices(kernel.kthreads.unlocked_for_async().deref_mut(), &system_task);
    register_common_file_systems(kernel.kthreads.unlocked_for_async().deref_mut(), &kernel);

    mount_filesystems(
        kernel.kthreads.unlocked_for_async().deref_mut(),
        &system_task,
        config,
        &pkg_dir_proxy,
    )
    .source_context("mounting filesystems")?;

    // Run all common features that were specified in the .cml.
    {
        run_container_features(
            kernel.kthreads.unlocked_for_async().deref_mut(),
            &system_task,
            &features,
        )?;
    }

    #[cfg(not(feature = "starnix_lite"))]
    if features.android_fdr {
        init_remote_block_devices(
            kernel.kthreads.unlocked_for_async().deref_mut(),
            &system_task,
            config,
        )
        .source_context("initalizing remote block devices")?;
    }

    // If there is an init binary path, run it, optionally waiting for the
    // startup_file_path to be created. The task struct is still used
    // to initialize the system up until this point, regardless of whether
    // or not there is an actual init to be run.
    let argv =
        if config.init.is_empty() { vec![DEFAULT_INIT.to_string()] } else { config.init.clone() }
            .iter()
            .map(|s| to_cstr(s))
            .collect::<Vec<_>>();

    let executable = system_task
        .open_file(
            kernel.kthreads.unlocked_for_async().deref_mut(),
            argv[0].as_bytes().into(),
            OpenFlags::RDONLY,
        )
        .with_source_context(|| format!("opening init: {:?}", &argv[0]))?;

    let initial_name = if config.init.is_empty() {
        CString::default()
    } else {
        CString::new(config.init[0].clone())?
    };

    let rlimits = parse_rlimits(&config.rlimits)?;
    let init_task = CurrentTask::create_init_process(
        kernel.kthreads.unlocked_for_async().deref_mut(),
        &kernel,
        init_pid,
        initial_name,
        Arc::clone(&fs_context),
        &rlimits,
    )
    .with_source_context(|| format!("creating init task: {:?}", &config.init))?;

    execute_task_with_prerun_result(
        kernel.kthreads.unlocked_for_async().deref_mut(),
        init_task,
        move |locked, init_task| {
            parse_numbered_handles(init_task, None, &init_task.files).expect("");
            init_task.exec(locked, executable, argv[0].clone(), argv.clone(), vec![])
        },
        move |result| {
            log_info!("Finished running init process: {:?}", result);
            let _ = task_complete.send(result);
        },
        None,
    )?;

    if !config.startup_file_path.is_empty() {
        wait_for_init_file(&config.startup_file_path, &system_task).await?;
    };

    let memory_attribution_manager = ContainerMemoryAttributionManager::new(
        Arc::downgrade(&kernel),
        config.component_instance.take().ok_or_else(|| Error::msg("No component instance"))?,
    );

    // Serve the runtime directory.
    if let Some(runtime_dir) = config.runtime_dir.take() {
        kernel.kthreads.spawn_future(serve_runtime_dir(runtime_dir));
    }

    Ok(Container {
        kernel,
        memory_attribution_manager,
        _node: node,
        _thread_bound: Default::default(),
    })
}

fn create_fs_context(
    locked: &mut Locked<'_, Unlocked>,
    kernel: &Arc<Kernel>,
    features: &Features,
    config: &Config,
    pkg_dir_proxy: &fio::DirectorySynchronousProxy,
) -> Result<Arc<FsContext>, Error> {
    // The mounts are applied in the order listed. Mounting will fail if the designated mount
    // point doesn't exist in a previous mount. The root must be first so other mounts can be
    // applied on top of it.
    let mut mounts_iter = config.mounts.iter();
    let mut root = MountAction::new_for_root(
        locked,
        kernel,
        pkg_dir_proxy,
        mounts_iter.next().ok_or_else(|| anyhow!("Mounts list is empty"))?,
    )?;
    if root.path != "/" {
        anyhow::bail!("First mount in mounts list is not the root");
    }

    // Create a layered fs to handle /container and /container/component
    let mut mappings = vec![];
    if features.container {
        // /container will mount the container pkg
        // /container/component will be a tmpfs where component using the starnix kernel will have their
        // package mounted.
        let rights = fio::PERM_READABLE | fio::PERM_EXECUTABLE;
        let container_fs = LayeredFs::new_fs(
            kernel,
            create_remotefs_filesystem(
                kernel,
                pkg_dir_proxy,
                FileSystemOptions { source: "data".into(), ..Default::default() },
                rights,
            )?,
            BTreeMap::from([("component".into(), TmpFs::new_fs(kernel))]),
        );
        mappings.push(("container".into(), container_fs));
    }
    if features.custom_artifacts {
        mappings.push(("custom_artifacts".into(), TmpFs::new_fs(kernel)));
    }
    if features.test_data {
        mappings.push(("test_data".into(), TmpFs::new_fs(kernel)));
    }

    if !mappings.is_empty() {
        // If this container has enabled any features that mount directories that might not exist
        // in the root file system, we add a LayeredFs to hold these mappings.
        root.fs = LayeredFs::new_fs(kernel, root.fs, mappings.into_iter().collect());
    }
    if features.rootfs_rw {
        root.fs = OverlayStack::wrap_fs_in_writable_layer(kernel, root.fs)?;
    }
    Ok(FsContext::new(Namespace::new_with_flags(root.fs, root.flags)))
}

pub fn set_rlimits(task: &Task, rlimits: &[String]) -> Result<(), Error> {
    let set_rlimit = |resource, value| {
        task.thread_group.limits.lock().set(resource, rlimit { rlim_cur: value, rlim_max: value });
    };

    for rlimit in rlimits.iter() {
        let (key, value) =
            rlimit.split_once('=').ok_or_else(|| anyhow!("Invalid rlimit: {rlimit}"))?;
        let value = value.parse::<u64>()?;
        match key {
            "RLIMIT_NOFILE" => set_rlimit(Resource::NOFILE, value),
            _ => {
                bail!("Unknown rlimit: {key}");
            }
        }
    }
    Ok(())
}

fn parse_rlimits(rlimits: &[String]) -> Result<Vec<(Resource, u64)>, Error> {
    let mut res = Vec::new();

    for rlimit in rlimits {
        let (key, value) =
            rlimit.split_once('=').ok_or_else(|| anyhow!("Invalid rlimit: {rlimit}"))?;
        let value = value.parse::<u64>()?;
        let kv = match key {
            "RLIMIT_NOFILE" => (Resource::NOFILE, value),
            _ => bail!("Unknown rlimit: {key}"),
        };
        res.push(kv);
    }

    Ok(res)
}

fn mount_filesystems(
    locked: &mut Locked<'_, Unlocked>,
    system_task: &CurrentTask,
    config: &Config,
    pkg_dir_proxy: &fio::DirectorySynchronousProxy,
) -> Result<(), Error> {
    let mut mounts_iter = config.mounts.iter();
    // Skip the first mount, that was used to create the root filesystem.
    let _ = mounts_iter.next();
    for mount_spec in mounts_iter {
        let action = MountAction::from_spec(locked, system_task, pkg_dir_proxy, mount_spec)
            .with_source_context(|| format!("creating filesystem from spec: {}", &mount_spec))?;
        let mount_point = system_task
            .lookup_path_from_root(locked, action.path.as_ref())
            .with_source_context(|| format!("lookup path from root: {}", action.path))?;
        mount_point.mount(WhatToMount::Fs(action.fs), action.flags)?;
    }
    Ok(())
}

#[cfg(not(feature = "starnix_lite"))]
fn init_remote_block_devices(
    locked: &mut Locked<'_, Unlocked>,
    system_task: &CurrentTask,
    config: &Config,
) -> Result<(), Error> {
    let devices_iter = config.remote_block_devices.iter();
    for device_spec in devices_iter {
        create_remote_block_device_from_spec(locked, system_task, device_spec)
            .with_source_context(|| format!("creating remoteblk from spec: {}", &device_spec))?;
    }
    Ok(())
}

#[cfg(not(feature = "starnix_lite"))]
fn parse_block_size(block_size_str: &str) -> Result<u64, Error> {
    if block_size_str.is_empty() {
        return Err(anyhow!("Invalid empty block size"));
    }
    let (mut string, suffix) = block_size_str.split_at(block_size_str.len() - 1);
    let multiplier: u64 = match suffix {
        "K" => 1024,
        "M" => 1024 * 1024,
        "G" => 1024 * 1024 * 1024,
        _ => {
            string = block_size_str;
            1
        }
    };
    u64::from_str_radix(string, 10)
        .map_err(|_| anyhow!("Invalid block size {string}"))
        .and_then(|val| multiplier.checked_mul(val).ok_or_else(|| anyhow!("Block size overflow")))
}

#[cfg(not(feature = "starnix_lite"))]
fn create_remote_block_device_from_spec<'a>(
    locked: &mut Locked<'_, Unlocked>,
    current_task: &CurrentTask,
    spec: &'a str,
) -> Result<(), Error> {
    let mut iter = spec.splitn(2, ':');
    let device_name =
        iter.next().ok_or_else(|| anyhow!("remoteblk name is missing from {:?}", spec))?;
    let device_size =
        iter.next().ok_or_else(|| anyhow!("remoteblk size is missing from {:?}", spec))?;
    let device_size = parse_block_size(device_size)?;

    current_task.kernel().remote_block_device_registry.create_remote_block_device_if_absent(
        locked,
        current_task,
        device_name,
        device_size,
    )
}

async fn wait_for_init_file(
    startup_file_path: &str,
    current_task: &CurrentTask,
) -> Result<(), Error> {
    // TODO(https://fxbug.dev/42178400): Use inotify machinery to wait for the file.
    loop {
        fasync::Timer::new(fasync::MonotonicDuration::from_millis(100).after_now()).await;
        let root = current_task.fs().root();
        let mut context = LookupContext::default();
        match current_task.lookup_path(
            current_task.kernel().kthreads.unlocked_for_async().deref_mut(),
            &mut context,
            root,
            startup_file_path.into(),
        ) {
            Ok(_) => break,
            Err(error) if error == ENOENT => continue,
            Err(error) => return Err(anyhow::Error::from(error)),
        }
    }
    Ok(())
}

async fn serve_runtime_dir(runtime_dir: ServerEnd<fio::DirectoryMarker>) {
    let mut fs = fuchsia_component::server::ServiceFs::new();
    match fs.serve_connection(runtime_dir) {
        Ok(_) => {
            fs.add_fidl_service(|job_requests: TaskProviderRequestStream| {
                fuchsia_async::Task::local(async move {
                    if let Err(e) = serve_task_provider(job_requests).await {
                        log_warn!(?e, "Error serving TaskProvider");
                    }
                })
                .detach();
            });
            fs.collect::<()>().await;
        }
        Err(e) => log_error!("Couldn't serve runtime directory: {e:?}"),
    }
}

async fn serve_task_provider(mut job_requests: TaskProviderRequestStream) -> Result<(), Error> {
    while let Some(request) = job_requests.next().await {
        match request.context("getting next TaskProvider request")? {
            TaskProviderRequest::GetJob { responder } => {
                responder
                    .send(
                        fuchsia_runtime::job_default()
                            .duplicate_handle(zx::Rights::SAME_RIGHTS)
                            .map_err(|s| s.into_raw()),
                    )
                    .context("sending job for runtime dir")?;
            }
            unknown => bail!("Unknown TaskProvider method {unknown:?}"),
        }
    }
    Ok(())
}

#[cfg(test)]
mod test {
    use super::wait_for_init_file;
    use fuchsia_async as fasync;
    use futures::{SinkExt, StreamExt};
    use starnix_core::testing::create_kernel_task_and_unlocked;
    use starnix_core::vfs::FdNumber;
    use starnix_uapi::file_mode::{AccessCheck, FileMode};
    use starnix_uapi::open_flags::OpenFlags;
    use starnix_uapi::signals::SIGCHLD;
    use starnix_uapi::vfs::ResolveFlags;
    use starnix_uapi::CLONE_FS;

    #[fuchsia::test]
    async fn test_init_file_already_exists() {
        let (_kernel, current_task, mut locked) = create_kernel_task_and_unlocked();
        let (mut sender, mut receiver) = futures::channel::mpsc::unbounded();

        let path = "/path";
        current_task
            .open_file_at(
                &mut locked,
                FdNumber::AT_FDCWD,
                path.into(),
                OpenFlags::CREAT,
                FileMode::default(),
                ResolveFlags::empty(),
                AccessCheck::default(),
            )
            .expect("Failed to create file");

        fasync::Task::local(async move {
            wait_for_init_file(path, &current_task).await.expect("failed to wait for file");
            sender.send(()).await.expect("failed to send message");
        })
        .detach();

        // Wait for the file creation to have been detected.
        assert!(receiver.next().await.is_some());
    }

    #[fuchsia::test]
    async fn test_init_file_wait_required() {
        let (_kernel, current_task, mut locked) = create_kernel_task_and_unlocked();
        let (mut sender, mut receiver) = futures::channel::mpsc::unbounded();

        let init_task =
            current_task.clone_task_for_test(&mut locked, CLONE_FS as u64, Some(SIGCHLD));
        let path = "/path";

        fasync::Task::local(async move {
            sender.send(()).await.expect("failed to send message");
            wait_for_init_file(path, &init_task).await.expect("failed to wait for file");
            sender.send(()).await.expect("failed to send message");
        })
        .detach();

        // Wait for message that file check has started.
        assert!(receiver.next().await.is_some());

        // Create the file that is being waited on.
        current_task
            .open_file_at(
                &mut locked,
                FdNumber::AT_FDCWD,
                path.into(),
                OpenFlags::CREAT,
                FileMode::default(),
                ResolveFlags::empty(),
                AccessCheck::default(),
            )
            .expect("Failed to create file");

        // Wait for the file creation to be detected.
        assert!(receiver.next().await.is_some());
    }
}<|MERGE_RESOLUTION|>--- conflicted
+++ resolved
@@ -248,11 +248,7 @@
     let kernel_cmdline = get_string("kernel_cmdline");
     let mounts = get_strvec("mounts");
     let name = get_string("name");
-<<<<<<< HEAD
-    let startup_file_path = get_string("startup_file_path");
     #[cfg(not(feature = "starnix_lite"))]
-=======
->>>>>>> b557aeb7
     let remote_block_devices = get_strvec("remote_block_devices");
     let rlimits = get_strvec("rlimits");
     let startup_file_path = get_string("startup_file_path");
@@ -498,13 +494,9 @@
 
     let pkg_dir_proxy = fio::DirectorySynchronousProxy::new(config.pkg_dir.take().unwrap());
 
-<<<<<<< HEAD
-    let features = parse_features(&config.features, structured_config)?;
+    let features = parse_features(&config, structured_config)?;
 
     #[cfg(not(feature = "starnix_lite"))]
-=======
-    let features = parse_features(&config, structured_config)?;
->>>>>>> b557aeb7
     let mut kernel_cmdline = BString::from(config.kernel_cmdline.as_bytes());
     #[cfg(feature = "starnix_lite")]
     let kernel_cmdline = BString::from(config.kernel_cmdline.as_bytes());
@@ -553,12 +545,8 @@
         data_dir,
         role_manager,
         Some(crash_reporter),
-<<<<<<< HEAD
-        node.create_child("kernel"),
+        kernel_node,
         #[cfg(not(feature = "starnix_lite"))]
-=======
-        kernel_node,
->>>>>>> b557aeb7
         features.aspect_ratio.as_ref(),
         security_state,
     )
