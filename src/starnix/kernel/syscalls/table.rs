--- conflicted
+++ resolved
@@ -598,13 +598,8 @@
         sched_setparam[2],
         sched_setscheduler[3],
         sched_yield[0],
-<<<<<<< HEAD
         #[cfg(not(feature = "starnix_lite"))] seccomp[3],
-        #[cfg(target_arch = "x86_64")] select[5],
-=======
-        seccomp[3],
         sendfile[4],
->>>>>>> 5d4ffdda
         sendmmsg[4],
         sendmsg[3],
         sendto[6],
