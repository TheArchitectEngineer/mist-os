--- conflicted
+++ resolved
@@ -11,30 +11,6 @@
 use fuchsia_component::client::connect_to_protocol_sync;
 use starnix_logging::{log_error, track_stub};
 use starnix_sync::{Locked, Unlocked};
-<<<<<<< HEAD
-#[cfg(feature = "starnix_lite")]
-use {fidl_fuchsia_buildinfo as buildinfo, fidl_fuchsia_hardware_power_statecontrol as fpower};
-#[cfg(not(feature = "starnix_lite"))]
-use starnix_uapi::user_address::ArchSpecific;
-use {
-    fidl_fuchsia_buildinfo as buildinfo, fidl_fuchsia_hardware_power_statecontrol as fpower,
-    fidl_fuchsia_recovery as frecovery,
-};
-
-use crate::arch::{ARCH_NAME, ARCH_NAME_COMPAT};
-#[cfg(not(feature = "starnix_lite"))]
-use crate::device::android::bootloader_message_store::BootloaderMessage;
-use crate::mm::{MemoryAccessor, MemoryAccessorExt, PAGE_SIZE};
-use crate::task::{CurrentTask, Kernel};
-use crate::vfs::buffers::{InputBuffer, OutputBuffer};
-use crate::vfs::{
-    fileops_impl_nonseekable, fileops_impl_noop_sync, Anon, FdFlags, FdNumber, FileObject, FileOps,
-    FsString,
-};
-use starnix_logging::{log_debug, log_error, log_info, log_warn, track_stub};
-use starnix_sync::{FileOpsCore, InterruptibleEvent};
-=======
->>>>>>> c2ce2974
 #[cfg(feature = "arch32")]
 use starnix_syscalls::{for_each_arch32_syscall, syscall_arch32_number_to_name_literal_callback};
 use starnix_syscalls::{
@@ -250,178 +226,6 @@
     Ok(bytes_written)
 }
 
-<<<<<<< HEAD
-#[track_caller]
-fn panic_or_error(kernel: &Kernel, errno: Errno) -> Result<(), Errno> {
-    if kernel.features.error_on_failed_reboot {
-        return Err(errno);
-    }
-    panic!("Fatal: {errno:?}");
-}
-
-pub fn sys_reboot(
-    _locked: &mut Locked<'_, Unlocked>,
-    current_task: &CurrentTask,
-    magic: u32,
-    magic2: u32,
-    cmd: u32,
-    arg: UserAddress,
-) -> Result<(), Errno> {
-    if magic != LINUX_REBOOT_MAGIC1
-        || (magic2 != LINUX_REBOOT_MAGIC2
-            && magic2 != LINUX_REBOOT_MAGIC2A
-            && magic2 != LINUX_REBOOT_MAGIC2B
-            && magic2 != LINUX_REBOOT_MAGIC2C)
-    {
-        return error!(EINVAL);
-    }
-    security::check_task_capable(current_task, CAP_SYS_BOOT)?;
-
-    let arg_bytes = if matches!(cmd, LINUX_REBOOT_CMD_RESTART2) {
-        // This is an arbitrary limit that should be large enough.
-        const MAX_REBOOT_ARG_LEN: usize = 256;
-        current_task
-            .read_c_string_to_vec(UserCString::new(current_task, arg), MAX_REBOOT_ARG_LEN)?
-    } else {
-        FsString::default()
-    };
-
-    if current_task.kernel().is_shutting_down() {
-        log_debug!("Ignoring reboot() and parking caller, already shutting down.");
-        let event = InterruptibleEvent::new();
-        return current_task.block_until(event.begin_wait(), zx::MonotonicInstant::INFINITE);
-    }
-
-    let proxy = connect_to_protocol_sync::<fpower::AdminMarker>().or_else(|_| error!(EINVAL))?;
-
-    match cmd {
-        // CAD on/off commands turn Ctrl-Alt-Del keystroke on or off without halting the system.
-        LINUX_REBOOT_CMD_CAD_ON | LINUX_REBOOT_CMD_CAD_OFF => Ok(()),
-
-        // `kexec_load()` is not supported.
-        LINUX_REBOOT_CMD_KEXEC => error!(EINVAL),
-
-        // Suspend is not implemented.
-        LINUX_REBOOT_CMD_SW_SUSPEND => error!(EINVAL),
-
-        LINUX_REBOOT_CMD_HALT | LINUX_REBOOT_CMD_POWER_OFF => {
-            match proxy.poweroff(zx::MonotonicInstant::INFINITE) {
-                Ok(_) => {
-                    log_info!("Powering off device.");
-                    // System is rebooting... wait until runtime ends.
-                    zx::MonotonicInstant::INFINITE.sleep();
-                }
-                Err(e) => {
-                    return panic_or_error(
-                        current_task.kernel(),
-                        errno!(EINVAL, format!("Failed to power off, status: {e}")),
-                    )
-                }
-            }
-            Ok(())
-        }
-
-        LINUX_REBOOT_CMD_RESTART | LINUX_REBOOT_CMD_RESTART2 => {
-            let reboot_args: Vec<_> = arg_bytes.split_str(b",").collect();
-
-            if reboot_args.contains(&&b"bootloader"[..]) {
-                log_info!("Rebooting to bootloader");
-                match proxy.reboot_to_bootloader(zx::MonotonicInstant::INFINITE) {
-                    Ok(_) => {
-                        // System is rebooting... wait until runtime ends.
-                        zx::MonotonicInstant::INFINITE.sleep();
-                    }
-                    Err(e) => {
-                        return panic_or_error(
-                            current_task.kernel(),
-                            errno!(EINVAL, format!("Failed to reboot, status: {e}")),
-                        )
-                    }
-                }
-            }
-
-            // TODO(https://391585107): Loop through all the arguments and
-            // generate a list of reboot reasons.
-            let reboot_reason = if reboot_args.contains(&&b"ota_update"[..])
-                || reboot_args.contains(&&b"System update during setup"[..])
-            {
-                fpower::RebootReason2::SystemUpdate
-            } else if reboot_args.contains(&&b"recovery"[..]) {
-                // Read the bootloader message from the misc partition to determine whether the
-                // device is rebooting to perform an FDR.
-                #[cfg(not(feature = "starnix_lite"))]
-                if let Some(store) = current_task.kernel().bootloader_message_store.get() {
-                    match store.read_bootloader_message() {
-                        Ok(BootloaderMessage::BootRecovery(args)) => {
-                            if args.iter().any(|arg| arg == "--wipe_data") {
-                                let factory_reset_proxy =
-                                    connect_to_protocol_sync::<frecovery::FactoryResetMarker>()
-                                        .or_else(|_| error!(EINVAL))?;
-                                // NB: This performs a reboot for us.
-                                log_info!("Initiating factory data reset...");
-                                match factory_reset_proxy.reset(zx::MonotonicInstant::INFINITE) {
-                                    Ok(_) => {
-                                        // System is rebooting... wait until runtime ends.
-                                        zx::MonotonicInstant::INFINITE.sleep();
-                                    }
-                                    Err(e) => {
-                                        return panic_or_error(
-                                            current_task.kernel(),
-                                            errno!(
-                                                EINVAL,
-                                                format!("Failed to reboot for FDR, status: {e}")
-                                            ),
-                                        )
-                                    }
-                                }
-                            }
-                        }
-                        // In all other cases, fall through to a regular reboot.
-                        Ok(_) => log_info!("Boot message not recognized!"),
-                        Err(e) => log_warn!("Failed to read boot message: {e}"),
-                    }
-                }
-                log_warn!("Recovery mode isn't supported yet, rebooting as normal...");
-                fpower::RebootReason2::UserRequest
-            } else if reboot_args == [b""] // args empty? splitting "" returns [""], not []
-                || reboot_args.contains(&&b"shell"[..])
-                || reboot_args.contains(&&b"userrequested"[..])
-            {
-                fpower::RebootReason2::UserRequest
-            } else {
-                log_warn!("Unknown reboot args: {arg_bytes:?}");
-                track_stub!(
-                    TODO("https://fxbug.dev/322874610"),
-                    "unknown reboot args, see logs for strings"
-                );
-                fpower::RebootReason2::UserRequest
-            };
-
-            log_info!("Rebooting... reason: {:?}", reboot_reason);
-            match proxy.perform_reboot(
-                &fpower::RebootOptions { reasons: Some(vec![reboot_reason]), ..Default::default() },
-                zx::MonotonicInstant::INFINITE,
-            ) {
-                Ok(_) => {
-                    // System is rebooting... wait until runtime ends.
-                    zx::MonotonicInstant::INFINITE.sleep();
-                }
-                Err(e) => {
-                    return panic_or_error(
-                        current_task.kernel(),
-                        errno!(EINVAL, format!("Failed to reboot, status: {e}")),
-                    )
-                }
-            }
-            Ok(())
-        }
-
-        _ => error!(EINVAL),
-    }
-}
-
-=======
->>>>>>> c2ce2974
 pub fn sys_sched_yield(
     _locked: &mut Locked<'_, Unlocked>,
     _current_task: &CurrentTask,
