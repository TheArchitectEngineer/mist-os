--- conflicted
+++ resolved
@@ -10,13 +10,9 @@
 
 mod remote;
 mod remote_bundle;
-<<<<<<< HEAD
 #[cfg(not(feature = "starnix_lite"))]
 qmod remote_unix_domain_socket;
-=======
-mod remote_unix_domain_socket;
 mod remote_volume;
->>>>>>> 5d4ffdda
 mod syslog;
 mod timer;
 
