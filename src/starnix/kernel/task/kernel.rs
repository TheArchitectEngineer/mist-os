--- conflicted
+++ resolved
@@ -193,12 +193,8 @@
     /// to pass boot parameters to the bootloader.  Since Starnix is acting as a de-facto bootloader
     /// for Android, we need to be able to peek into these messages.
     /// Note that this might never be initialized (if the "misc" device never gets registered).
-<<<<<<< HEAD
     #[cfg(not(feature = "starnix_lite"))]
-    pub bootloader_message_store: OnceCell<AndroidBootloaderMessageStore>,
-=======
     pub bootloader_message_store: OnceLock<AndroidBootloaderMessageStore>,
->>>>>>> b557aeb7
 
     /// A `Framebuffer` that can be used to display a view in the workstation UI. If the container
     /// specifies the `framebuffer` feature this framebuffer will be registered as a device.
@@ -414,13 +410,9 @@
             container_svc,
             container_data_dir,
             remote_block_device_registry: Default::default(),
-<<<<<<< HEAD
             #[cfg(not(feature = "starnix_lite"))]
-            bootloader_message_store: OnceCell::new(),
+            bootloader_message_store: OnceLock::new(),
             #[cfg(not(feature = "starnix_lite"))]
-=======
-            bootloader_message_store: OnceLock::new(),
->>>>>>> b557aeb7
             framebuffer,
             #[cfg(not(feature = "starnix_lite"))]
             binders: Default::default(),
