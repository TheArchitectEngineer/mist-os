# Copyright 2021 The Fuchsia Authors. All rights reserved.
# Use of this source code is governed by a BSD-style license that can be
# found in the LICENSE file.

import("//build/components.gni")
import("//build/rust/rustc_binary.gni")
import("//build/rust/rustc_macro.gni")
import("//build/rust/rustc_test.gni")
import("//build/toolchain/concurrent_jobs.gni")
import("//src/starnix/kernel/starnix.gni")
import("//src/starnix/lib/gzip/gzip.gni")
import("//src/storage/fshost/generated_fshost_config.gni")
import("args.gni")

group("kernel") {
  deps = [ ":starnix_kernel_package" ]
}

group("tests") {
  testonly = true

  deps = [
    ":starnix-tests",
    ":starnix_kernel_bin-tests",
    ":starnix_kernel_runner-tests",
    ":starnix_logging-tests",
  ]
}

rustc_binary("starnix_kernel_bin") {
  name = "starnix_kernel"
  edition = "2021"
  with_unit_tests = true

  # TODO(https://fxbug.dev/42059075): Re-enable starnix in these environments.
  exclude_toolchain_tags = [
    "asan",
    "hwasan",
  ]

  source_root = "main.rs"
  deps = [
    ":android_5.10_kernel_config",
    ":starnix_core",
    ":starnix_kernel_runner",
    ":starnix_kernel_structured_config",
    ":starnix_logging",
    "//sdk/fidl/fuchsia.component.runner:fuchsia.component.runner_rust",
    "//sdk/fidl/fuchsia.memory.attribution:fuchsia.memory.attribution_rust",
    "//sdk/fidl/fuchsia.process.lifecycle:fuchsia.process.lifecycle_rust",
    "//sdk/fidl/fuchsia.starnix.container:fuchsia.starnix.container_rust",
    "//sdk/rust/zx",
    "//src/graphics/lib/magma/src/libmagma",
    "//src/lib/diagnostics/inspect/runtime/rust",
    "//src/lib/diagnostics/inspect/rust",
    "//src/lib/fidl/rust/fidl",
    "//src/lib/fuchsia",
    "//src/lib/fuchsia-async",
    "//src/lib/fuchsia-component",
    "//src/lib/fuchsia-runtime",
    "//src/lib/trace/rust:trace",
    "//src/lib/trace/rust:trace-provider",
    "//src/starnix/lib/extended_pstate:lib",
    "//third_party/rust_crates:anyhow",
    "//third_party/rust_crates:async-lock",
    "//third_party/rust_crates:futures",
    "//third_party/rust_crates:tracing-mutex",
  ]

  if (is_mistos) {
    deps -= [
      ":android_5.10_kernel_config",
      "//src/graphics/lib/magma/src/libmagma",
    ]
  }

  sources = [ "main.rs" ]

  configs += [ "//build/config/rust/lints:clippy_warn_all" ]
  configs += [ "//src/starnix/config:starnix_clippy_lints" ]

  disable_rustdoc = false

  if (target_cpu == "riscv64") {
    # At least for riscv64, remote linking requires machine
    # with more memory, particularly in the linking phase.
    _concurrent_jobs = concurrent_jobs.rust_highmem
    configs += _concurrent_jobs.configs
    forward_variables_from(_concurrent_jobs.vars, "*")
  }
}

rustc_library("starnix_core") {
  name = "starnix_core"
  edition = "2021"
  version = "0.1.0"
  with_unit_tests = true
  source_root = "lib.rs"

  # TODO(https://fxbug.dev/42059075): Re-enable starnix in these environments.
  exclude_toolchain_tags = [
    "asan",
    "hwasan",
  ]

  sources = [
    "arch/${current_cpu}/execution.rs",
    "arch/${current_cpu}/loader.rs",
    "arch/${current_cpu}/mod.rs",
    "arch/${current_cpu}/registers.rs",
    "arch/${current_cpu}/signal_handling.rs",
    "arch/${current_cpu}/syscalls.rs",
    "arch/${current_cpu}/task.rs",
    "arch/${current_cpu}/vdso.rs",
    "arch/mod.rs",
    "bpf/fs.rs",
    "bpf/helpers.rs",
    "bpf/map.rs",
    "bpf/mod.rs",
    "bpf/program.rs",
    "bpf/syscalls.rs",
    "device/android/bootloader_message_store.rs",
    "device/android/mod.rs",
    "device/binder.rs",
    "device/framebuffer.rs",
    "device/framebuffer_server.rs",
    "device/kobject.rs",
    "device/kobject_store.rs",
    "device/mem.rs",
    "device/mod.rs",
    "device/registry.rs",
    "device/remote_binder.rs",
    "device/remote_block_device.rs",
    "device/terminal.rs",
    "dynamic_thread_spawner.rs",
    "execution/crash_reporter.rs",
    "execution/executor.rs",
    "execution/mod.rs",
    "fs/devpts.rs",
    "fs/devtmpfs.rs",
    "fs/fuchsia/mod.rs",
    "fs/fuchsia/remote.rs",
    "fs/fuchsia/remote_bundle.rs",
    "fs/fuchsia/remote_unix_domain_socket.rs",
    "fs/fuchsia/sync_file.rs",
    "fs/fuchsia/syslog.rs",
    "fs/fuchsia/timer.rs",
    "fs/fuchsia/zxio.rs",
    "fs/mod.rs",
    "fs/nmfs/fs.rs",
    "fs/nmfs/manager.rs",
    "fs/nmfs/mod.rs",
    "fs/proc/fs.rs",
    "fs/proc/mod.rs",
    "fs/proc/pid_directory.rs",
    "fs/proc/proc_directory.rs",
    "fs/proc/sysctl.rs",
    "fs/proc/sysrq.rs",
    "fs/sysfs/bus_collection_directory.rs",
    "fs/sysfs/cpu_class_directory.rs",
    "fs/sysfs/device_directory.rs",
    "fs/sysfs/fs.rs",
    "fs/sysfs/kernel_directory.rs",
    "fs/sysfs/kobject_directory.rs",
    "fs/sysfs/kobject_symlink_directory.rs",
    "fs/sysfs/mod.rs",
    "fs/sysfs/power_directory.rs",
    "fs/tmpfs.rs",
    "lib.rs",
    "loader.rs",
    "memory_attribution/mod.rs",
    "memory_attribution/sync.rs",
    "mm/futex_table.rs",
    "mm/memory.rs",
    "mm/memory_manager.rs",
    "mm/mod.rs",
    "mm/syscalls.rs",
    "mm/vmar.rs",
    "mm/vmex_resource.rs",
    "mm/vmsplice.rs",
    "mutable_state.rs",
    "power/manager.rs",
    "power/mod.rs",
    "power/state.rs",
    "power/suspend_stats.rs",
    "power/sync_on_suspend.rs",
    "power/wake_lock.rs",
    "power/wakeup_count.rs",
    "security/hooks.rs",
    "security/mod.rs",
    "security/selinux_hooks/audit.rs",
    "security/selinux_hooks/mod.rs",
    "security/selinux_hooks/superblock.rs",
    "security/selinux_hooks/task.rs",
    "security/selinux_hooks/testing.rs",
    "signals/mod.rs",
    "signals/signal_handling.rs",
    "signals/signalfd.rs",
    "signals/syscalls.rs",
    "signals/types.rs",
    "syscalls/misc.rs",
    "syscalls/mod.rs",
    "syscalls/table.rs",
    "syscalls/time.rs",
    "task/abstract_socket_namespace.rs",
    "task/current_task.rs",
    "task/hr_timer_manager.rs",
    "task/interval_timer.rs",
    "task/iptables.rs",
    "task/kernel.rs",
    "task/kernel_stats.rs",
    "task/kernel_threads.rs",
    "task/mod.rs",
    "task/net.rs",
    "task/pid_table.rs",
    "task/process_group.rs",
    "task/ptrace.rs",
    "task/scheduler.rs",
    "task/seccomp.rs",
    "task/session.rs",
    "task/syscalls.rs",
    "task/syslog.rs",
    "task/task.rs",
    "task/thread_group.rs",
    "task/timeline.rs",
    "task/timers.rs",
    "task/uts_namespace.rs",
    "task/waiter.rs",
    "testing.rs",
    "time/mod.rs",
    "time/utc.rs",
    "vdso/mod.rs",
    "vdso/vdso_loader.rs",
    "vfs/aio.rs",
    "vfs/anon_node.rs",
    "vfs/buffers/io_buffers.rs",
    "vfs/buffers/message_queue.rs",
    "vfs/buffers/message_types.rs",
    "vfs/buffers/mod.rs",
    "vfs/dir_entry.rs",
    "vfs/directory_file.rs",
    "vfs/dirent_sink.rs",
    "vfs/dynamic_file.rs",
    "vfs/epoll.rs",
    "vfs/eventfd.rs",
    "vfs/fd_number.rs",
    "vfs/fd_table.rs",
    "vfs/file_object.rs",
    "vfs/file_server.rs",
    "vfs/file_system/file_system.rs",
    "vfs/file_system/mod.rs",
    "vfs/file_write_guard.rs",
    "vfs/fs_args.rs",
    "vfs/fs_context.rs",
    "vfs/fs_node.rs",
    "vfs/fs_registry.rs",
    "vfs/fsverity.rs",
    "vfs/inotify.rs",
    "vfs/io_uring.rs",
    "vfs/memory_file.rs",
    "vfs/mod.rs",
    "vfs/namespace.rs",
    "vfs/path.rs",
    "vfs/pidfd.rs",
    "vfs/pipe.rs",
    "vfs/record_locks.rs",
    "vfs/rw_queue.rs",
    "vfs/simple_file.rs",
    "vfs/socket/iptables_utils.rs",
    "vfs/socket/mod.rs",
    "vfs/socket/socket.rs",
    "vfs/socket/socket_backed_by_zxio.rs",
    "vfs/socket/socket_file.rs",
    "vfs/socket/socket_fs.rs",
    "vfs/socket/socket_generic_netlink/messages.rs",
    "vfs/socket/socket_generic_netlink/mod.rs",
    "vfs/socket/socket_generic_netlink/nl80211.rs",
    "vfs/socket/socket_generic_netlink/taskstats.rs",
    "vfs/socket/socket_netlink.rs",
    "vfs/socket/socket_types.rs",
    "vfs/socket/socket_unix.rs",
    "vfs/socket/socket_vsock.rs",
    "vfs/socket/syscalls.rs",
    "vfs/splice.rs",
    "vfs/static_directory.rs",
    "vfs/stubs.rs",
    "vfs/symlink_node.rs",
    "vfs/syscalls.rs",
    "vfs/timer.rs",
    "vfs/vec_directory.rs",
    "vfs/wd_number.rs",
    "vfs/xattr.rs",
  ]

  if (is_mistos) {
    sources -= [
      "arch/${current_cpu}/vdso.rs",
      "bpf/fs.rs",
      "bpf/helpers.rs",
      "bpf/map.rs",
      "bpf/mod.rs",
      "bpf/program.rs",
      "bpf/syscalls.rs",
      "device/android/bootloader_message_store.rs",
      "device/android/mod.rs",
      "device/binder.rs",
      "device/framebuffer.rs",
      "device/framebuffer_server.rs",
      "device/remote_binder.rs",
      "fs/fuchsia/remote_unix_domain_socket.rs",
      "vfs/socket/socket_generic_netlink/nl80211.rs",
    ]
  }

  deps = [
    ":restricted_trampoline",
    ":starnix_logging",
    ":vdso-data($bionic_linux_toolchain)",
    "//sdk/fidl/fuchsia.buildinfo:fuchsia.buildinfo_rust",
    "//sdk/fidl/fuchsia.diagnostics:fuchsia.diagnostics_rust",
    "//sdk/fidl/fuchsia.element:fuchsia.element_rust",
    "//sdk/fidl/fuchsia.feedback:fuchsia.feedback_rust",
    "//sdk/fidl/fuchsia.fs:fuchsia.fs_rust",
    "//sdk/fidl/fuchsia.hardware.hrtimer:fuchsia.hardware.hrtimer_rust",
    "//sdk/fidl/fuchsia.hardware.power.statecontrol:fuchsia.hardware.power.statecontrol_rust",
    "//sdk/fidl/fuchsia.images2:fuchsia.images2_rust",
    "//sdk/fidl/fuchsia.io:fuchsia.io_rust",
    "//sdk/fidl/fuchsia.kernel:fuchsia.kernel_rust",
    "//sdk/fidl/fuchsia.math:fuchsia.math_rust",
    "//sdk/fidl/fuchsia.memory.attribution:fuchsia.memory.attribution_rust",
    "//sdk/fidl/fuchsia.net:fuchsia.net_rust",
    "//sdk/fidl/fuchsia.net.filter:fuchsia.net.filter_rust",
    "//sdk/fidl/fuchsia.netpol.socketproxy:fuchsia.netpol.socketproxy_rust",
    "//sdk/fidl/fuchsia.posix:fuchsia.posix_rust",
    "//sdk/fidl/fuchsia.posix.socket:fuchsia.posix.socket_rust",
    "//sdk/fidl/fuchsia.posix.socket.packet:fuchsia.posix.socket.packet_rust",
    "//sdk/fidl/fuchsia.posix.socket.raw:fuchsia.posix.socket.raw_rust",
    "//sdk/fidl/fuchsia.power.broker:fuchsia.power.broker_rust",
    "//sdk/fidl/fuchsia.power.observability:fuchsia.power.observability_rust",
    "//sdk/fidl/fuchsia.power.suspend:fuchsia.power.suspend_rust",
    "//sdk/fidl/fuchsia.recovery:fuchsia.recovery_rust",
    "//sdk/fidl/fuchsia.scheduler:fuchsia.scheduler_rust",
    "//sdk/fidl/fuchsia.session.power:fuchsia.session.power_rust",
    "//sdk/fidl/fuchsia.starnix.binder:fuchsia.starnix.binder_rust",
    "//sdk/fidl/fuchsia.starnix.runner:fuchsia.starnix.runner_rust",
    "//sdk/fidl/fuchsia.starnix.runner:fuchsia.starnix.runner_rust",
    "//sdk/fidl/fuchsia.sysinfo:fuchsia.sysinfo_rust",
    "//sdk/fidl/fuchsia.sysmem2:fuchsia.sysmem2_rust",
    "//sdk/fidl/fuchsia.ui.composition:fuchsia.ui.composition_rust",
    "//sdk/fidl/fuchsia.ui.display.singleton:fuchsia.ui.display.singleton_rust",
    "//sdk/fidl/fuchsia.ui.views:fuchsia.ui.views_rust",
    "//sdk/fidl/fuchsia.unknown:fuchsia.unknown_rust",
    "//sdk/rust/zx",
    "//sdk/rust/zx-status",
    "//src/connectivity/lib/net-types",
    "//src/connectivity/network/netlink",
    "//src/connectivity/wlan/wlanix:fuchsia.wlan.wlanix_rust",
    "//src/graphics/lib/magma/src/libmagma",
    "//src/lib/async-utils",
    "//src/lib/debug/rust",
    "//src/lib/dense-map",
    "//src/lib/diagnostics/data/rust",
    "//src/lib/diagnostics/inspect/contrib/rust",
    "//src/lib/diagnostics/inspect/derive",
    "//src/lib/diagnostics/inspect/rust",
    "//src/lib/fdio/rust:fdio",
    "//src/lib/fidl/rust/fidl",
    "//src/lib/fuchsia-async",
    "//src/lib/fuchsia-component",
    "//src/lib/fuchsia-fs",
    "//src/lib/fuchsia-runtime",
    "//src/lib/mundane",
    "//src/lib/network/fidl_fuchsia_net_filter_ext",
    "//src/lib/process_builder",
    "//src/lib/trace/rust:trace",
    "//src/lib/ui/flatland-frame-scheduling:flatland-frame-scheduling-lib",
    "//src/lib/ui/fuchsia-framebuffer",
    "//src/lib/ui/fuchsia-scenic",
    "//src/lib/vulkan",
    "//src/performance/memory/attribution/server",
    "//src/starnix/lib/ebpf",
    "//src/starnix/lib/ebpf-api",
    "//src/starnix/lib/expando",
    "//src/starnix/lib/extended_pstate:lib",
    "//src/starnix/lib/filter_methods_macro",
    "//src/starnix/lib/linux_uapi",
    "//src/starnix/lib/range_map",
    "//src/starnix/lib/selinux",
    "//src/starnix/lib/starnix-lifecycle",
    "//src/starnix/lib/starnix-sync",
    "//src/starnix/lib/starnix-syscalls",
    "//src/starnix/lib/starnix-types",
    "//src/starnix/lib/starnix-uapi",
    "//src/starnix/lib/syncio",
    "//src/starnix/lib/third_party/rust_netlink/netlink_packet_core",
    "//src/starnix/lib/third_party/rust_netlink/netlink_packet_generic",
    "//src/starnix/lib/third_party/rust_netlink/netlink_packet_route",
    "//src/starnix/lib/third_party/rust_netlink/netlink_packet_utils",
    "//src/starnix/lib/usercopy",
    "//src/storage/ext4/lib/metadata",
    "//src/storage/fxfs/fidl/fuchsia.fxfs:fuchsia.fxfs_rust",
    "//src/storage/lib/vfs/rust:vfs",
    "//third_party/rust_crates:anyhow",
    "//third_party/rust_crates:assert_matches",
    "//third_party/rust_crates:async-trait",
    "//third_party/rust_crates:bit-vec",
    "//third_party/rust_crates:bitflags",
    "//third_party/rust_crates:bstr",
    "//third_party/rust_crates:byteorder",
    "//third_party/rust_crates:derivative",
    "//third_party/rust_crates:dyn-clone",
    "//third_party/rust_crates:fragile",
    "//third_party/rust_crates:futures",
    "//third_party/rust_crates:hkdf",
    "//third_party/rust_crates:itertools",
    "//third_party/rust_crates:linked-hash-map",
    "//third_party/rust_crates:lock_api",
    "//third_party/rust_crates:macro_rules_attribute",
    "//third_party/rust_crates:maplit",
    "//third_party/rust_crates:memchr",
    "//third_party/rust_crates:memoffset",
    "//third_party/rust_crates:nom",
    "//third_party/rust_crates:num-derive",
    "//third_party/rust_crates:num-traits",
    "//third_party/rust_crates:once_cell",
    "//third_party/rust_crates:paste",
    "//third_party/rust_crates:pin-project",
    "//third_party/rust_crates:rand",
    "//third_party/rust_crates:ref-cast",
    "//third_party/rust_crates:regex",
    "//third_party/rust_crates:scopeguard",
    "//third_party/rust_crates:serde",
    "//third_party/rust_crates:serde_json",
    "//third_party/rust_crates:sha2",
    "//third_party/rust_crates:slab",
    "//third_party/rust_crates:smallvec",
    "//third_party/rust_crates:static_assertions",
    "//third_party/rust_crates:thiserror",
    "//third_party/rust_crates:tracing-mutex",
    "//third_party/rust_crates:utf8parse",
    "//third_party/rust_crates:uuid",
    "//third_party/rust_crates:zerocopy",
  ]

<<<<<<< HEAD
  if (is_mistos) {
    deps -= [
      ":vdso-data($bionic_linux_toolchain)",
      "//sdk/fidl/fuchsia.element:fuchsia.element_rust",
      "//sdk/fidl/fuchsia.images2:fuchsia.images2_rust",
      "//sdk/fidl/fuchsia.math:fuchsia.math_rust",
      "//sdk/fidl/fuchsia.posix:fuchsia.posix_rust",
      "//sdk/fidl/fuchsia.recovery:fuchsia.recovery_rust",
      "//sdk/fidl/fuchsia.starnix.binder:fuchsia.starnix.binder_rust",
      "//sdk/fidl/fuchsia.sysmem2:fuchsia.sysmem2_rust",
      "//sdk/fidl/fuchsia.ui.composition:fuchsia.ui.composition_rust",
      "//sdk/fidl/fuchsia.ui.display.singleton:fuchsia.ui.display.singleton_rust",
      "//sdk/fidl/fuchsia.ui.views:fuchsia.ui.views_rust",
      "//sdk/fidl/fuchsia.unknown:fuchsia.unknown_rust",
      "//src/connectivity/wlan/wlanix:fuchsia.wlan.wlanix_rust",
      "//src/graphics/lib/magma/src/libmagma",
      "//src/lib/fuchsia-fs",
      "//src/lib/ui/flatland-frame-scheduling:flatland-frame-scheduling-lib",
      "//src/lib/ui/fuchsia-framebuffer",
      "//src/lib/ui/fuchsia-scenic",
      "//src/lib/vulkan",
      "//src/starnix/lib/ebpf",
      "//third_party/rust_crates:slab",
    ]
=======
  if (starnix_enable_arch32) {
    deps += [ ":vdso-data($bionic_linux_arch32_toolchain)" ]
>>>>>>> b557aeb7
  }

  test_deps = [
    "//src/connectivity/lib/net-declare",
    "//src/lib/const-unwrap",
    "//src/lib/diagnostics/testing/diagnostics-assertions/rust:diagnostics-assertions",
    "//src/lib/fuchsia",
    "//src/lib/fuchsia-fs",
    "//src/lib/test_util",
    "//src/storage/ext4/tests:test_img",
    "//src/storage/fxfs/platform:fxfs-testing",
    "//third_party/rust_crates:assert_matches",
    "//third_party/rust_crates:futures-lite",
    "//third_party/rust_crates:test-case",
    "//third_party/rust_crates:tracing-mutex",
  ]

  features = []
<<<<<<< HEAD
  if (is_mistos) {
    features += [ "starnix_lite" ]
=======
  if (starnix_enable_arch32) {
    features += [ "arch32" ]
>>>>>>> b557aeb7
  }
  if (starnix_syscall_stats) {
    features += [ "syscall_stats" ]
  }
  if (starnix_unified_aspace) {
    features += [ "unified_aspace" ]
  }
  if (starnix_enable_alternate_anon_allocs) {
    features += [ "alternate_anon_allocs" ]
  }
  inputs = [
    "//src/starnix/lib/selinux/testdata/micro_policies/hooks_tests_policy.pp",
    "//src/starnix/lib/selinux/testdata/composite_policies/compiled/bounded_transition_policy.pp",
  ]
  configs += [ "//src/starnix/config:starnix_clippy_lints" ]

  # Linking the lib tests requires a lot of memory.
  # Notes: if (is_asan || target_cpu == "riscv64"), linking is known to
  # OOM on n2-standard-2.
  # For other configurations, building on n2-standard-8 is significantly
  # faster due to the memory usage.
  _concurrent_jobs = concurrent_jobs.rust_highmem
  test_configs = _concurrent_jobs.configs
  test_vars = _concurrent_jobs.vars
}

rustc_library("starnix_kernel_runner") {
  name = "starnix_kernel_runner"
  edition = "2021"
  version = "0.1.0"
  with_unit_tests = true
  source_root = "runner/lib.rs"

  # TODO(https://fxbug.dev/42059075): Re-enable starnix in these environments.
  exclude_toolchain_tags = [
    "asan",
    "hwasan",
  ]

  sources = [
    "runner/component_runner.rs",
    "runner/container.rs",
    "runner/features.rs",
    "runner/lib.rs",
    "runner/mounts.rs",
    "runner/serve_protocols.rs",
  ]

  deps = [
    ":starnix_core",
    ":starnix_kernel_structured_config",
    ":starnix_logging",
    "//sdk/fidl/fuchsia.component:fuchsia.component_rust",
    "//sdk/fidl/fuchsia.component.runner:fuchsia.component.runner_rust",
    "//sdk/fidl/fuchsia.element:fuchsia.element_rust",
    "//sdk/fidl/fuchsia.feedback:fuchsia.feedback_rust",
    "//sdk/fidl/fuchsia.io:fuchsia.io_rust",
    "//sdk/fidl/fuchsia.memory.attribution:fuchsia.memory.attribution_rust",
    "//sdk/fidl/fuchsia.process:fuchsia.process_rust",
    "//sdk/fidl/fuchsia.scheduler:fuchsia.scheduler_rust",
    "//sdk/fidl/fuchsia.starnix.container:fuchsia.starnix.container_rust",
    "//sdk/fidl/fuchsia.sysinfo:fuchsia.sysinfo_rust",
    "//sdk/fidl/fuchsia.ui.composition:fuchsia.ui.composition_rust",
    "//sdk/fidl/fuchsia.ui.input3:fuchsia.ui.input3_rust",
    "//sdk/fidl/fuchsia.ui.policy:fuchsia.ui.policy_rust",
    "//sdk/fidl/fuchsia.ui.views:fuchsia.ui.views_rust",
    "//sdk/rust/zx",
    "//src/graphics/lib/magma/src/libmagma",
    "//src/lib/diagnostics/inspect/contrib/rust",
    "//src/lib/diagnostics/inspect/rust",
    "//src/lib/fidl/rust/fidl",
    "//src/lib/fuchsia-async",
    "//src/lib/fuchsia-component",
    "//src/lib/fuchsia-runtime",
    "//src/lib/ui/fuchsia-scenic",
    "//src/performance/memory/attribution/server",
    "//src/starnix/lib/starnix-sync",
    "//src/starnix/lib/starnix-types",
    "//src/starnix/lib/starnix-uapi",
    "//src/starnix/modules",
    "//src/starnix/modules/ashmem",
    "//src/starnix/modules/gpu",
    "//src/starnix/modules/gralloc",
    "//src/starnix/modules/input",
    "//src/starnix/modules/layeredfs",
    "//src/starnix/modules/magma",
    "//src/starnix/modules/nanohub",
    "//src/starnix/modules/overlayfs",
    "//src/starnix/modules/perfetto-consumer",
    "//src/starnix/modules/touch-power-policy",
    "//src/sys/lib/runner",
    "//third_party/rust_crates:anyhow",
    "//third_party/rust_crates:bstr",
    "//third_party/rust_crates:futures",
    "//third_party/rust_crates:rand",
    "//third_party/rust_crates:tracing",
  ]

  if (is_mistos) {
    deps -= [
      "//sdk/fidl/fuchsia.element:fuchsia.element_rust",
      "//sdk/fidl/fuchsia.sysinfo:fuchsia.sysinfo_rust",
      "//sdk/fidl/fuchsia.ui.composition:fuchsia.ui.composition_rust",
      "//sdk/fidl/fuchsia.ui.input3:fuchsia.ui.input3_rust",
      "//sdk/fidl/fuchsia.ui.policy:fuchsia.ui.policy_rust",
      "//sdk/fidl/fuchsia.ui.views:fuchsia.ui.views_rust",
      "//src/graphics/lib/magma/src/libmagma",
      "//src/lib/ui/fuchsia-scenic",
      "//src/starnix/modules/ashmem",
      "//src/starnix/modules/gpu",
      "//src/starnix/modules/gralloc",
      "//src/starnix/modules/input",
      "//src/starnix/modules/magma",
      "//src/starnix/modules/perfetto-consumer",
      "//src/starnix/modules/touch-power-policy",
    ]
  }

  test_deps = [ "//src/lib/fuchsia" ]

  features = []
  if (is_mistos) {
    features += [ "starnix_lite" ]
  }

  configs += [ "//src/starnix/config:starnix_clippy_lints" ]
}

rustc_library("starnix_logging") {
  name = "starnix_logging"
  edition = "2021"
  version = "0.1.0"
  with_unit_tests = true
  source_root = "logging/lib.rs"

  sources = [
    "logging/core_dump_list.rs",
    "logging/lib.rs",
    "logging/logging.rs",
    "logging/not_found.rs",
    "logging/stubs.rs",
    "logging/trace.rs",
  ]

  deps = [
    "//sdk/rust/zx",
    "//src/lib/diagnostics/inspect/contrib/rust",
    "//src/lib/diagnostics/inspect/rust",
    "//src/lib/trace/rust:trace",
    "//src/starnix/lib/starnix-sync",
    "//src/starnix/lib/starnix-uapi",
    "//third_party/rust_crates:anyhow",
    "//third_party/rust_crates:bstr",
    "//third_party/rust_crates:futures",
    "//third_party/rust_crates:regex",
    "//third_party/rust_crates:tracing",
  ]

  test_deps = [ "//third_party/rust_crates:pretty_assertions" ]

  features = []
  if (starnix_disable_logging) {
    features += [ "disable_logging" ]
  }
  if (starnix_enable_tracing) {
    features += [ "tracing" ]
  }
  if (starnix_enable_tracing_firehose) {
    features += [ "tracing_firehose" ]
  }
  if (starnix_enable_trace_and_debug_logs_in_release) {
    features += [ "trace_and_debug_logs_in_release" ]
  }

  configs += [ "//src/starnix/config:starnix_clippy_lints" ]
}

static_library("restricted_trampoline") {
  sources = [ "execution/trampoline_${current_cpu}.S" ]
}

resource("starnix-test-files") {
  sources = [
    "data/testfile.txt",
    "data/testfile2.txt",
  ]
  outputs = [ "data/{{source_file_part}}" ]
}

# vDSO

config("vdso_config") {
  cflags = [ "-fPIC" ]
  ldflags = [
    "-shared",

    # Make sure libc is not linked into the vDSO. Header-only use is OK.
    "-nostdlib",
  ]

  # Force LTO so that functions are inlined when appropriate even across
  # different compilation units.
  # TODO(https://fxbug.dev/378658421): Disable lto on arm32 because it doesn't compile
  if (!is_debug && current_cpu != "arm") {
    # Add thinlto config if lto variants are not used.
    if (!is_lto_variant) {
      configs = [ "//build/config/lto:thinlto" ]
    }
  } else {
    configs = [ "//build/config/lto:no-lto" ]
  }

  # Use a custom linker script to ensure only one PT_LOAD header.
  vdso_linker_script = "vdso/vdso.ld"
  vdso_version_script = "vdso/vdso-${current_cpu}.map"
  ldflags += [
    "-Wl,--hash-style=both",
    "-Wl,-T," + rebase_path(vdso_linker_script, root_build_dir),
    "-Wl,--version-script," + rebase_path(vdso_version_script, root_build_dir),
  ]
}

source_set("vdso-calculate-utc") {
  sources = [ "vdso/vdso-calculate-utc.cc" ]
  deps = [
    "//zircon/kernel/lib/fasttime:headers",
    "//zircon/system/public",
    "//zircon/system/ulib/affine",
  ]
  configs += [ ":vdso_config" ]
}

loadable_module("vdso") {
  sources = [
    "vdso/vdso-${current_cpu}.cc",
    "vdso/vdso-common.cc",
  ]
  deps = [
    ":vdso-calculate-utc",
    "//zircon/kernel/lib/fasttime:headers",
    "//zircon/system/public",
  ]

  if (current_cpu != "arm") {
    deps += [
      "//zircon/kernel/lib/fasttime:headers",
      "//zircon/system/ulib/affine",
    ]
  }

  output_name = "libvdso"
  configs += [ ":vdso_config" ]
  if (is_linux) {
    # By default, Linux host libraries statically link libc++. Since this library specifies nostdlib
    # this option is unused and generates a warning.
    configs -= [ "//build/config/linux:implicit-host-libs" ]
  }

  exclude_toolchain_tags = [ "instrumented" ]
}

resource("vdso-data") {
  sources = [ "$root_out_dir/libvdso.so" ]
  if (current_cpu != "arm") {
    outputs = [ "data/libvdso.so" ]
  } else {
    outputs = [ "data/libvdso-arch32.so" ]
  }
  deps = [ ":vdso" ]
}

# Components

# The starnix kernel manifest, used by all containers.
fuchsia_component_manifest("starnix_kernel_manifest") {
  manifest = "meta/starnix_kernel.cml"
  if (is_mistos) {
    manifest = "meta/starnix_kernel.mistos.cml"
  }
  component_name = "starnix_kernel"
}

gzip("gzip_android_5.10_kernel_config") {
  input = "data/config"
  output = "$target_gen_dir/config.gz"
}

resource("android_5.10_kernel_config") {
  sources = [ "$target_gen_dir/config.gz" ]
  outputs = [ "data/config.gz" ]
  deps = [ ":gzip_android_5.10_kernel_config" ]
}

fuchsia_structured_config_rust_lib("starnix_kernel_structured_config") {
  cm_label = ":starnix_kernel_manifest"
}

fuchsia_component("starnix_kernel") {
  cm_label = ":starnix_kernel_manifest"
  deps = [ ":starnix_kernel_bin" ]
}

# Packages

fuchsia_package("starnix_kernel_package") {
  package_name = "starnix_kernel"
  deps = [
    ":starnix_kernel",
    ":starnix_kernel_manifest",
    "//src/starnix/containers:default_init",
  ]
}

fuchsia_unittest_package("starnix-tests") {
  manifest = "meta/starnix-tests.cml"
  deps = [
    ":starnix-test-files",
    ":starnix_core_test",
    "//src/starnix/examples/hello_starnix",
  ]
  test_specs = {
    log_settings = {
      # Tests exercise failure cases, so ERROR logs are expected.
      max_severity = "ERROR"
    }
  }
  test_type = "starnix"
}

fuchsia_unittest_package("starnix_kernel_bin-tests") {
  deps = [ ":starnix_kernel_bin_test" ]
  manifest = "meta/starnix_kernel_bin-tests.cml"
}

fuchsia_unittest_package("starnix_kernel_runner-tests") {
  deps = [ ":starnix_kernel_runner_test" ]
  manifest = "meta/starnix_kernel_runner-tests.cml"
  test_specs = {
    log_settings = {
      # Tests exercise failure cases, so ERROR logs are expected.
      max_severity = "ERROR"
    }
  }
  test_type = "starnix"
}

fuchsia_unittest_package("starnix_logging-tests") {
  deps = [ ":starnix_logging_test" ]
}<|MERGE_RESOLUTION|>--- conflicted
+++ resolved
@@ -442,7 +442,10 @@
     "//third_party/rust_crates:zerocopy",
   ]
 
-<<<<<<< HEAD
+  if (starnix_enable_arch32) {
+    deps += [ ":vdso-data($bionic_linux_arch32_toolchain)" ]
+  }
+
   if (is_mistos) {
     deps -= [
       ":vdso-data($bionic_linux_toolchain)",
@@ -467,10 +470,6 @@
       "//src/starnix/lib/ebpf",
       "//third_party/rust_crates:slab",
     ]
-=======
-  if (starnix_enable_arch32) {
-    deps += [ ":vdso-data($bionic_linux_arch32_toolchain)" ]
->>>>>>> b557aeb7
   }
 
   test_deps = [
@@ -489,13 +488,11 @@
   ]
 
   features = []
-<<<<<<< HEAD
   if (is_mistos) {
     features += [ "starnix_lite" ]
-=======
+  }
   if (starnix_enable_arch32) {
     features += [ "arch32" ]
->>>>>>> b557aeb7
   }
   if (starnix_syscall_stats) {
     features += [ "syscall_stats" ]
