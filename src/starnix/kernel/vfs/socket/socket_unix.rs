--- conflicted
+++ resolved
@@ -19,11 +19,7 @@
     default_ioctl, CheckAccessReason, FdNumber, FileHandle, FileObject, FsNodeHandle, FsStr,
     LookupContext, Message,
 };
-<<<<<<< HEAD
-
-=======
 use starnix_sync::{FileOpsCore, LockEqualOrBefore, Locked, Mutex, Unlocked};
->>>>>>> 0d974caf
 use starnix_syscalls::{SyscallArg, SyscallResult, SUCCESS};
 use starnix_uapi::errors::{Errno, EACCES, EINTR, EPERM};
 use starnix_uapi::file_mode::Access;
