// Copyright 2021 The Fuchsia Authors. All rights reserved.
// Use of this source code is governed by a BSD-style license that can be
// found in the LICENSE file.

mod anon_node;
mod dir_entry;
mod dirent_sink;
mod epoll;
mod fd_number;
mod fd_table;
mod file_object;
mod file_system;
mod file_write_guard;
mod fs_context;
mod fs_node;
mod memory_regular;
mod namespace;
mod record_locks;
mod splice;
mod symlink_node;
mod userfault_file;
mod wd_number;
mod xattr;

pub mod aio;
pub mod buffers;
pub mod crypt_service;
pub mod eventfd;
pub mod file_server;
pub mod fs_args;
pub mod fs_node_cache;
pub mod fs_registry;
pub mod fsverity;
pub mod inotify;
pub mod io_uring;
pub mod memory_directory;
pub mod path;
pub mod pidfd;
pub mod pipe;
pub mod pseudo;
pub mod rw_queue;
pub mod socket;
pub mod syscalls;
pub mod timer;

pub use anon_node::*;
pub use buffers::*;
pub use dir_entry::*;
pub use dirent_sink::*;
pub use epoll::*;
pub use fd_number::*;
pub use fd_table::*;
pub use file_object::*;
pub use file_system::*;
pub use file_write_guard::*;
pub use fs_context::*;
pub use fs_node::*;
pub use memory_directory::*;
pub use memory_regular::*;
pub use namespace::*;
pub use path::*;
pub use pidfd::*;
pub use record_locks::*;
pub use symlink_node::*;
pub use userfault_file::*;
pub use wd_number::*;
pub use xattr::*;

<<<<<<< HEAD
#[cfg(not(feature = "starnix_lite"))]
use crate::device::binder::BinderDriver;
=======
>>>>>>> 0f14a586
use crate::task::CurrentTask;
use starnix_lifecycle::{ObjectReleaser, ReleaserAction};
use starnix_sync::{FileOpsCore, Locked};
use starnix_types::ownership::{Releasable, ReleaseGuard};
use std::cell::RefCell;
use std::ops::DerefMut;
use std::sync::Arc;

/// Register the container to be deferred released.
// This could be done through a blanket implementation, but doesn't compile because of the lifetime
// dependency.
//
// Can be replaced when https://github.com/rust-lang/rust/issues/100013 is fixed by:
//
// fn register<T: for<'a, 'b> Releasable<Context<'a, 'b> = CurrentTaskAndLocked<'a, 'b>> + 'static>(
//     to_release: T,
// ) {
//     RELEASERS.with(|cell| {
//         cell.borrow_mut()
//             .as_mut()
//             .expect("...")
//             .releasables
//             .push(Box::new(Some(to_release)));
//     });
// }
#[macro_export]
macro_rules! register {
    ($arg:expr) => {
        RELEASERS.with(|cell| {
            cell.borrow_mut()
                .as_mut()
                .expect("DelayedReleaser hasn't been finalized yet")
                .releasables
                .push(Box::new(Some($arg)));
        });
    };
}

/// Macro impl for Option since we can't take `self` by value and remain object-safe/dyn-compat.
///
// This could be done through a blanket implementation, but doesn't compile because of the lifetime
// dependency.
//
// Can be replaced when https://github.com/rust-lang/rust/issues/100013 is fixed by:
//
// impl<T> CurrentTaskAndLockedReleasable for Option<T>
// where
//    for<'b, 'a> T: Releasable<Context<'a, 'b> = CurrentTaskAndLocked<'a, 'b>>,
// {
//     fn release_with_context(&mut self, context: CurrentTaskAndLocked<'_>) {
//         if let Some(this) = self.take() {
//             <T as Releasable>::release(this, context);
//         }
//     }
// }
#[macro_export]
macro_rules! impl_ctr_for_option {
    ($arg:ty) => {
        impl CurrentTaskAndLockedReleasable for Option<$arg> {
            fn release_with_context(&mut self, context: CurrentTaskAndLocked<'_>) {
                if let Some(this) = self.take() {
                    <$arg as Releasable>::release(this, context);
                }
            }
        }
    };
}

pub enum FileObjectReleaserAction {}
impl ReleaserAction<FileObject> for FileObjectReleaserAction {
    fn release(file_object: ReleaseGuard<FileObject>) {
        register!(file_object);
    }
}
pub type FileReleaser = ObjectReleaser<FileObject, FileObjectReleaserAction>;
impl_ctr_for_option!(ReleaseGuard<FileObject>);

pub enum FsNodeReleaserAction {}
impl ReleaserAction<FsNode> for FsNodeReleaserAction {
    fn release(fs_node: ReleaseGuard<FsNode>) {
        register!(fs_node);
    }
}
pub type FsNodeReleaser = ObjectReleaser<FsNode, FsNodeReleaserAction>;
impl_ctr_for_option!(ReleaseGuard<FsNode>);

<<<<<<< HEAD
#[cfg(not(feature = "starnix_lite"))]
pub enum BinderDriverReleaserAction {}
#[cfg(not(feature = "starnix_lite"))]
impl ReleaserAction<BinderDriver> for BinderDriverReleaserAction {
    fn release(driver: ReleaseGuard<BinderDriver>) {
        register!(driver);
    }
}
#[cfg(not(feature = "starnix_lite"))]
pub type BinderDriverReleaser = ObjectReleaser<BinderDriver, BinderDriverReleaserAction>;
impl_ctr_for_option!(ReleaseGuard<BinderDriver>);

pub type CurrentTaskAndLocked<'a, 'b> = (&'b mut Locked<'a, FileOpsCore>, &'b CurrentTask);
=======
pub type CurrentTaskAndLocked<'a> = (&'a mut Locked<FileOpsCore>, &'a CurrentTask);
>>>>>>> 0f14a586

/// An object-safe/dyn-compatible trait to wrap `Releasable` types.
pub trait CurrentTaskAndLockedReleasable {
    fn release_with_context(&mut self, context: CurrentTaskAndLocked<'_>);
}

thread_local! {
    /// Container of all `FileObject` that are not used anymore, but have not been closed yet.
    pub static RELEASERS: RefCell<Option<LocalReleasers>> = RefCell::new(Some(LocalReleasers::default()));
}

#[derive(Default)]
pub struct LocalReleasers {
    /// The list of entities to be deferred released.
    pub releasables: Vec<Box<dyn CurrentTaskAndLockedReleasable>>,
}

impl LocalReleasers {
    fn is_empty(&self) -> bool {
        self.releasables.is_empty()
    }
}

impl Releasable for LocalReleasers {
    type Context<'a: 'b, 'b> = CurrentTaskAndLocked<'a>;

    fn release<'a: 'b, 'b>(self, context: Self::Context<'a, 'b>) {
        let (locked, current_task) = context;
        for mut releasable in self.releasables {
            releasable.release_with_context((locked, current_task));
        }
    }
}

/// Service to handle delayed releases.
///
/// Delayed releases are cleanup code that is run at specific point where the lock level is
/// known. The starnix kernel must ensure that delayed releases are run regularly.
#[derive(Debug, Default)]
pub struct DelayedReleaser {}

impl DelayedReleaser {
    pub fn flush_file(&self, file: &FileHandle, id: FdTableId) {
        register!(FlushedFile(Arc::clone(file), id));
    }

    /// Run all current delayed releases for the current thread.
    pub fn apply<'a>(&self, locked: &'a mut Locked<FileOpsCore>, current_task: &'a CurrentTask) {
        loop {
            let releasers = RELEASERS.with(|cell| {
                std::mem::take(
                    cell.borrow_mut()
                        .as_mut()
                        .expect("DelayedReleaser hasn't been finalized yet")
                        .deref_mut(),
                )
            });
            if releasers.is_empty() {
                return;
            }
            releasers.release((locked, current_task));
        }
    }

    /// Prevent any further releasables from being registered on this thread.
    ///
    /// This function should be called during thread teardown to ensure that we do not
    /// register any new releasables on this thread after we have finalized the delayed
    /// releasables for the last time.
    pub fn finalize() {
        RELEASERS.with(|cell| {
            assert!(cell
                .borrow()
                .as_ref()
                .expect("DelayedReleaser hasn't been finalized yet")
                .is_empty());
            *cell.borrow_mut() = None;
        });
    }
}

struct FlushedFile(FileHandle, FdTableId);

impl Releasable for FlushedFile {
    type Context<'a: 'b, 'b> = CurrentTaskAndLocked<'a>;
    fn release<'a: 'b, 'b>(self, context: Self::Context<'a, 'b>) {
        let (locked, current_task) = context;
        self.0.flush(locked, current_task, self.1);
    }
}
impl_ctr_for_option!(FlushedFile);<|MERGE_RESOLUTION|>--- conflicted
+++ resolved
@@ -66,11 +66,7 @@
 pub use wd_number::*;
 pub use xattr::*;
 
-<<<<<<< HEAD
 #[cfg(not(feature = "starnix_lite"))]
-use crate::device::binder::BinderDriver;
-=======
->>>>>>> 0f14a586
 use crate::task::CurrentTask;
 use starnix_lifecycle::{ObjectReleaser, ReleaserAction};
 use starnix_sync::{FileOpsCore, Locked};
@@ -157,23 +153,7 @@
 pub type FsNodeReleaser = ObjectReleaser<FsNode, FsNodeReleaserAction>;
 impl_ctr_for_option!(ReleaseGuard<FsNode>);
 
-<<<<<<< HEAD
-#[cfg(not(feature = "starnix_lite"))]
-pub enum BinderDriverReleaserAction {}
-#[cfg(not(feature = "starnix_lite"))]
-impl ReleaserAction<BinderDriver> for BinderDriverReleaserAction {
-    fn release(driver: ReleaseGuard<BinderDriver>) {
-        register!(driver);
-    }
-}
-#[cfg(not(feature = "starnix_lite"))]
-pub type BinderDriverReleaser = ObjectReleaser<BinderDriver, BinderDriverReleaserAction>;
-impl_ctr_for_option!(ReleaseGuard<BinderDriver>);
-
-pub type CurrentTaskAndLocked<'a, 'b> = (&'b mut Locked<'a, FileOpsCore>, &'b CurrentTask);
-=======
 pub type CurrentTaskAndLocked<'a> = (&'a mut Locked<FileOpsCore>, &'a CurrentTask);
->>>>>>> 0f14a586
 
 /// An object-safe/dyn-compatible trait to wrap `Releasable` types.
 pub trait CurrentTaskAndLockedReleasable {
