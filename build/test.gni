--- conflicted
+++ resolved
@@ -82,14 +82,13 @@
     output_name = _output_name
     testonly = true
 
-<<<<<<< HEAD
-    if (is_fuchsia || is_mistos) {
-=======
     # Exclude tests from tool_paths.json.
     emit_tool_path = false
 
-    if (is_fuchsia) {
->>>>>>> c9cb4ecf
+    # Exclude tests from tool_paths.json.
+    emit_tool_path = false
+
+    if (is_fuchsia || is_mistos) {
       metadata = {
         # Used by the distribution_manifest template.
         distribution_entries = [
