--- conflicted
+++ resolved
@@ -268,107 +268,6 @@
     deps = [ ":$image_manifest_target" ]
   }
 
-<<<<<<< HEAD
-=======
-  # If the boot test specifies an EFI disk image, then this should be regarded
-  # as the contents of a bootloader partition. Otherwise, default to the
-  # board-specific partition contents.
-  if (defined(invoker.efi_disk)) {
-    efi_disk_manifest_target = "_boot_test.${target_name}.efi_disk_manifest"
-    efi_disk_manifest = "${target_gen_dir}/${main_target}.efi_disks.json"
-    generated_file(efi_disk_manifest_target) {
-      testonly = true
-
-      data_keys = [ "images" ]
-      walk_keys = [ "images_barrier" ]
-      output_conversion = "json"
-
-      deps = [ invoker.efi_disk ]
-      outputs = [ efi_disk_manifest ]
-    }
-
-    partition_config_intermediate_path =
-        "${target_out_dir}/${main_target}.partition_config_intermediate.json"
-    partition_config_intermediate_target =
-        "_boot_test.${target_name}.create_efi_partition_config_intermediate"
-    action(partition_config_intermediate_target) {
-      testonly = true
-
-      sources = [ efi_disk_manifest ]
-      outputs = [ partition_config_intermediate_path ]
-
-      script = "//build/testing/boot_tests/create_efi_partition_config.py"
-      args = [
-        "--metadata",
-        rebase_path(sources[0], root_build_dir),
-        "--output",
-        rebase_path(outputs[0], root_build_dir),
-        "--hardware-revision",
-        current_cpu,
-      ]
-
-      deps = [ ":$efi_disk_manifest_target" ]
-    }
-
-    partition_config_base_path =
-        "${target_out_dir}/${main_target}.partition_config"
-    partition_config_path = "$partition_config_base_path/partitions_config.json"
-    partition_config_target =
-        "_boot_test.${target_name}.create_efi_partition_config"
-    python_action(partition_config_target) {
-      testonly = true
-
-      binary_label = "//build/assembly/scripts:collect_partitions_config"
-
-      depfile_path = "$target_out_dir/$partition_config_target.depfile"
-      depfile = depfile_path
-
-      outputs = [
-        partition_config_base_path,
-        partition_config_path,
-      ]
-      inputs = [ partition_config_intermediate_path ]
-
-      args = [
-        "--partitions-config",
-        rebase_path(inputs[0], root_build_dir),
-        "--output",
-        rebase_path(outputs[0], root_build_dir),
-        "--depfile",
-        rebase_path(depfile_path, root_build_dir),
-      ]
-
-      deps = [ ":$partition_config_intermediate_target" ]
-    }
-
-    _partition_config_label = ":$partition_config_target"
-  } else {
-    _partition_config_label = "//boards/partitions:default($default_toolchain)"
-    if (has_board) {
-      assert(partitions_config_label != false,
-             "Need to define partitions_config_label")
-      _partition_config_label = partitions_config_label
-    }
-    partition_config_path =
-        get_label_info(_partition_config_label, "target_out_dir") + "/" +
-        get_label_info(_partition_config_label, "name") +
-        "/partitions_config.json"
-  }
-
-  product_bundle(product_bundle_target) {
-    testonly = true
-
-    name = main_target
-    system_a = rebased_image_manifest
-    partitions = partition_config_path
-
-    deps = [
-      ":$rebased_image_manifest_target",
-      _partition_config_label,
-    ]
-  }
-
->>>>>>> 73552369
   # If host_cpu != target_cpu, then we make sure to define a separate boot
   # test for a target_cpu host in order to take advantage of KVM, HVF, etc.
   #
