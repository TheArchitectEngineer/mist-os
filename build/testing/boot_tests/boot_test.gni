# Copyright 2022 The Fuchsia Authors. All rights reserved.
# Use of this source code is governed by a BSD-style license that can be
# found in the LICENSE file.

<<<<<<< HEAD
=======
import("//build/assembly/assembled_system.gni")
import("//build/assembly/hybrid_board_configuration.gni")
>>>>>>> 0f14a586
import("//build/sdk/product_bundle.gni")
import("//build/testing/environments.gni")
import("//build/testing/test_spec.gni")
import("//zircon/kernel/phys/qemu.gni")
declare_args() {
  # Default value for `disabled` parameter for generated `boot_test()`.
  # TODO(https://fxbug.dev/320511796): Cleanup when no longer necessary.
  disable_boot_tests = false
}

# The test runners have no better way to determine that a boot test succeeded
# than to look for an exact string in the console log output.  zbi_test()
# targets produce metadata to drive the test runners, which tells them to
# match this particular string.  When booted in standalone mode, userboot
# prints this message after the initial process exits iff its return_code was
# zero, but shutting down.  This string includes some random data that
# shouldn't appear elsewhere, to avoid false-positive matches.
boot_test_success_string =
    "***Boot-test-successful!-MDd7/O65SuVZ23yGAaQG4CedYQGH9E1/58r73pSAVK0=***"

# The default timeout for boot tests, which is also the bootup timeout for
# cuckoo tests.
default_boot_test_timeout_secs = 600

_all_emu_envs = [
  qemu_env,
  qemu_1cpu_env,
  aemu_env,
  crosvm_env,
]

# Helper template defining a boot test for a particular host architecture. This
# flexibility is needed as we wish to define one for emulators on $target_cpu
# hosts even when $target_cpu != $host_cpu in order to take advantage of KVM,
# HVF, etc.
#
# Parameters
#
#  * output_name
#    - Optional: The name of the associated test.
#    - Default: target_name
#
#  * cpu_for_host
#    - Required: The host CPU to generate the test for.
#
#  * data_deps, deps
#    - Optional: The usual GN meaning.
#
# See boot_test() for all other parameters.
template("_boot_test") {
  main_target = target_name
  script_target = "_boot_test.${target_name}.create_script"

  toolchain = "//build/toolchain:host_${invoker.cpu_for_host}"
  test_script = "$root_out_dir/$main_target.sh"

  timeout_secs = default_boot_test_timeout_secs
  if (defined(invoker.timeout)) {
    if (invoker.timeout != false) {
      timeout_secs = invoker.timeout
    }
  }

  action(script_target) {
    visibility = [ ":*" ]
    testonly = true

    deps = [ "//tools/testing/seriallistener($toolchain)" ]
    inputs = [ get_label_info(deps[0], "root_out_dir") + "/seriallistener" ]
    outputs = [ test_script ]

    script = "//build/testing/create_test.sh"
    args = [
      rebase_path(outputs[0], root_build_dir),
      rebase_path(inputs[0], root_build_dir),
      "-success-str",
      boot_test_success_string,
      "-failure-str",
      "FAILED TEST",
      "-timeout",
      "${timeout_secs}s",
    ]

    metadata = {
      test_runtime_deps = []
      if (defined(invoker.metadata)) {
        forward_variables_from(invoker.metadata, "*")
      }
      test_runtime_deps += inputs + outputs
    }
  }

  test_spec(main_target) {
    target = get_label_info(invoker.label, "label_with_toolchain")
    name = target_name
    if (defined(invoker.output_name)) {
      name = invoker.output_name
    }
    path = test_script
    os = host_os
    cpu = invoker.cpu_for_host
    isolated = true
    is_boot_test = true
    product_bundle = name
    expects_ssh = false

    forward_variables_from(invoker,
                           [
                             "assert_no_deps",
                             "data_deps",
                             "deps",
                             "environments",
                             "visibility",
                           ])

    if ((defined(invoker.disabled) && invoker.disabled) || disable_boot_tests) {
      # A disabled test is marked by an empty environments list.
      environments = []
    }

    timeout_secs = timeout_secs

    if (!defined(deps)) {
      deps = []
    }
    deps += [ ":$script_target" ]

    if (defined(invoker.efi_disk)) {
      deps += [ invoker.efi_disk ]
    }
    if (defined(invoker.qemu_kernel)) {
      deps += [ invoker.qemu_kernel ]
    }
    if (defined(invoker.vbmeta)) {
      deps += [ invoker.vbmeta ]
    }
    if (defined(invoker.zbi)) {
      deps += [ invoker.zbi ]
    }
  }
}

# Specifies a boot test.
#
# A boot test is a general category of test defined by booting select images on
# a device and declaring success if a certain magic string is written by the
# booted system. This set-up allows us to execute test logic in constrained
# environments (e.g., in physical memory or UEFI) that lack finer command-control
# options for driving testing from the outside or a robust means of exfiltrating
# test results for later analysis.
#
# While this template does define host-side test target(s) for listening on
# serial for the success string, the contained logic expects to already be run
# after the associated system has been booted as a 'host-target interaction'
# test, specifically with the environment variables of `$FUCHSIA_SERIAL_SOCKET`
# and `$FUCHSIA_DEVICE_TYPE` set, specifying a Unix socket path from which
# serial can be read and a device type (as spelled in
# //build/testing/environments.gni). This eventually define a test that is
# less geared towards automation, but for now boot tests can be discovered and
# run locally with `fx run-boot-test`.
#
# Subtargets
#
#   * $target_name.product_bundle
#     - The associated product_bundle() target, creating a testing product
#       bundle based on the images comprising the boot test.
#
# Parameters:
#
#  * environments
#    - Required: A list of environments from those defined as `*_env` variables
#      in //build/testing/environments.gni.
#    - Type: list of strings
#
#  * zbi, qemu_kernel, vbmeta, dtbo, efi_disk
#    - Optional: A label specifying a ZBI, QEMU kernel, VBMeta, dtbo, UEFI
#      executable, or a bootable UEFI filesystem or disk image, respectively.
#      At least one of these parameters must be set, but each on their own is
#      optional. `efi_disk` must provide `efi_input` metadata entry consisting
#      of a `name`, `path` and `type`.
#    - Type: label
#
#  * timeout
#    - Optional: The test's timeout, in seconds.
#      TODO(ihuh): Once we have more data, we can override this with a more
#      sensible timeout for each test.
#    - Type: int
#    - Default: 600 (10 minutes)
#
#  * disabled
#    - Optional: When true, the generated image is considered disabled, that
#      is any associated test should not be run automatically. Useful for
#      generating build artifacts.
#    - Type: boolean
#    - Default: `disable_boot_tests`
#
#  * assert_no_deps, data_deps, metadata, visibility
#    - Optional: Usual GN meanings.
#
#  Metadata Protocol:
#
#  * efi_input
#    - Optional: Protocol for identifying the presence of a EFI disk, that shall be used
#      instead of a ZBI. Using `efi_input` data key and `efi_input_barrier`, a single entry must
#      be provided. This entry will be used to generated the partition configuration for the product
#      bundle of this `boot_test()`.
#    - Type: list[scope]
#      * name
#        - Required: partition name assigned to the bootloader partition entries in the partitionconfig.
#        - Type: string
#      * path
#        - Required: relative path to $root_build_dir of the image of the partition.
#        - Type: string
#      * type
#        - Required: type of the partition as defined in the bootloader partition entry.
#        - Type: string
#
template("boot_test") {
  assert(defined(invoker.environments),
         "boot_test(\"$target_name\") must define `environments`")
  assert(
      defined(invoker.zbi) || defined(invoker.qemu_kernel) ||
          defined(invoker.vbmeta) || defined(invoker.efi_disk) ||
          defined(invoker.dtbo),
      "boot_test(\"$target_name\") must define at least one of `zbi`, `qemu_kernel`, `vbmeta`, `efi_disk`, `dtbo`")

  main_target = target_name
  product_bundle_target = "$target_name.product_bundle"

  # If the boot test specifies an EFI disk image, then this should be regarded
  # as the contents of a bootloader partition. Otherwise, default to the
  # board-specific partition contents.
  if (defined(invoker.efi_disk)) {
    efi_disk_manifest_target = "_boot_test.${target_name}.efi_disk_manifest"
    efi_disk_manifest = "${target_gen_dir}/${main_target}.efi_disks.json"
    generated_file(efi_disk_manifest_target) {
      testonly = true

      data_keys = [ "efi_input" ]
      walk_keys = [ "efi_input_barrier" ]
      output_conversion = "json"

      deps = [ invoker.efi_disk ]
      outputs = [ efi_disk_manifest ]
    }

    partition_config_intermediate_path =
        "${target_out_dir}/${main_target}.partition_config_intermediate.json"
    partition_config_intermediate_target =
        "_boot_test.${target_name}.create_efi_partition_config_intermediate"
    action(partition_config_intermediate_target) {
      testonly = true

      sources = [ efi_disk_manifest ]
      outputs = [ partition_config_intermediate_path ]

      script = "//build/testing/boot_tests/create_efi_partition_config.py"
      args = [
        "--metadata",
        rebase_path(sources[0], root_build_dir),
        "--output",
        rebase_path(outputs[0], root_build_dir),
        "--hardware-revision",
        current_cpu,
      ]

      deps = [ ":$efi_disk_manifest_target" ]
    }

    partition_config_path = "${target_out_dir}/${main_target}.partitions_config"
    partition_config_target = "${main_target}.partitions_config"
    compiled_action(partition_config_target) {
      testonly = true

      # The contents of these folders are dynamic, and managed entirely by this
      # action.  Further, this action will need to delete items from these
      # directories that are not added back (on an incremental build, if an item
      # is removed from one of these sets)
      hermetic_action_ignored_prefixes = [ partition_config_path ]

      tool = "//build/assembly/tools/assembly_config"
      tool_output_name = "assembly_config"

      depfile_path = "$target_out_dir/$target_name.depfile"
      depfile = depfile_path

      outputs = [ "$partition_config_path/partitions_config.json" ]
      inputs = [ partition_config_intermediate_path ]

      args = [
        "generate",
        "partitions",
        "--config",
        rebase_path(inputs[0], root_build_dir),
        "--output",
        rebase_path(partition_config_path, root_build_dir),
        "--depfile",
        rebase_path(depfile_path, root_build_dir),
      ]

      deps = [ ":$partition_config_intermediate_target" ]
    }

    # Take the existing board, and shove the new partitions config in.
    board_config_target = "_boot_test.${target_name}.create_board_config"
    hybrid_board_configuration(board_config_target) {
      board_config = board_configuration_label
      replace_partitions_config = ":$partition_config_target"
    }
    _board_config_label = ":${board_config_target}"
  } else {
    # Configurations that don't declare a board would fail to generate
    # a hybrid board below. Passing an invalid board to assembled_system
    # is alright for GN as long as it isn't built.
    _board_config_label = board_configuration_label
  }

  if (current_toolchain == default_toolchain) {
    assembled_system_target = "_$main_target.assembled_system"

    assembled_system_kernel_zbi = "//build/testing/boot_tests:empty-zbi"
    if (defined(invoker.zbi)) {
      assembled_system_kernel_zbi = invoker.zbi
    }
<<<<<<< HEAD
  } else if (current_toolchain == default_toolchain) {
=======

    assembled_system(assembled_system_target) {
      visibility = [ ":*" ]
      testonly = true
      image_name = "fuchsia"
      namespace = assembled_system_target
      board_config_label = _board_config_label
      product_assembly_config_label =
          "//build/testing/boot_tests:product_config"
      kernel_zbi = assembled_system_kernel_zbi
      generate_vbmeta = use_vbmeta
      if (custom_signing_script != "") {
        inputs = custom_signing_script_inputs
        deps = [ "//build/images/custom_signing:deps" ]
        generate_signed_zbi = true
      } else if (use_vboot) {
        inputs = vboot_action.inputs
        generate_signed_zbi = true
      }
      forward_variables_from(invoker, [ "qemu_kernel" ])
    }

>>>>>>> 0f14a586
    product_bundle(product_bundle_target) {
      testonly = true

      name = main_target
<<<<<<< HEAD
      #system_a = "$target_out_dir/$assembled_system_target/images.json"
      partitions = _partition_config_label
=======
      system_a = "$target_out_dir/$assembled_system_target"
>>>>>>> 0f14a586

      #deps = [ ":$assembled_system_target" ]
    }
  } else {
    not_needed([ "_board_config_label" ])
    group(product_bundle_target) {
      testonly = true
      deps = [ ":${product_bundle_target}($default_toolchain)" ]
    }
  }

  # If host_cpu != target_cpu, then we make sure to define a separate boot
  # test for a target_cpu host in order to take advantage of KVM, HVF, etc.
  #
  # TODO(mcgrathr): No riscv64 hosts are available yet.
  if (host_cpu != target_cpu && target_cpu != "riscv64") {
    hw_envs = invoker.environments + _all_emu_envs - _all_emu_envs
    emu_envs = invoker.environments - hw_envs

    common_params = {
      forward_variables_from(invoker,
                             "*",
                             [
                               "assert_no_deps",
                               "environments",
                               "visibility",
                             ])
      visibility = [ ":*" ]
      output_name = main_target
      label = ":$main_target"
      deps = [ ":$product_bundle_target" ]
    }

    _boot_test("$main_target.emu") {
      cpu_for_host = target_cpu
      environments = emu_envs
      forward_variables_from(common_params, "*")
    }

    _boot_test("$main_target.hw") {
      cpu_for_host = host_cpu
      environments = hw_envs
      forward_variables_from(common_params, "*")
    }

    group(main_target) {
      forward_variables_from(invoker,
                             [
                               "assert_no_deps",
                               "visibility",
                             ])
      testonly = true
      deps = [
        ":$main_target.emu",
        ":$main_target.hw",
      ]
    }
  } else {
    _boot_test(main_target) {
      label = ":$main_target"
      forward_variables_from(invoker, "*")
      cpu_for_host = host_cpu
      deps = [ ":$product_bundle_target" ]
    }
  }
}<|MERGE_RESOLUTION|>--- conflicted
+++ resolved
@@ -2,11 +2,6 @@
 # Use of this source code is governed by a BSD-style license that can be
 # found in the LICENSE file.
 
-<<<<<<< HEAD
-=======
-import("//build/assembly/assembled_system.gni")
-import("//build/assembly/hybrid_board_configuration.gni")
->>>>>>> 0f14a586
 import("//build/sdk/product_bundle.gni")
 import("//build/testing/environments.gni")
 import("//build/testing/test_spec.gni")
@@ -311,62 +306,104 @@
     }
 
     # Take the existing board, and shove the new partitions config in.
-    board_config_target = "_boot_test.${target_name}.create_board_config"
-    hybrid_board_configuration(board_config_target) {
-      board_config = board_configuration_label
-      replace_partitions_config = ":$partition_config_target"
-    }
-    _board_config_label = ":${board_config_target}"
+    #board_config_target = "_boot_test.${target_name}.create_board_config"
+    #hybrid_board_configuration(board_config_target) {
+    #  board_config = board_configuration_label
+    #  replace_partitions_config = ":$partition_config_target"
+    #}
+    #_board_config_label = ":${board_config_target}"
   } else {
-    # Configurations that don't declare a board would fail to generate
-    # a hybrid board below. Passing an invalid board to assembled_system
-    # is alright for GN as long as it isn't built.
-    _board_config_label = board_configuration_label
-  }
-
-  if (current_toolchain == default_toolchain) {
-    assembled_system_target = "_$main_target.assembled_system"
-
-    assembled_system_kernel_zbi = "//build/testing/boot_tests:empty-zbi"
-    if (defined(invoker.zbi)) {
-      assembled_system_kernel_zbi = invoker.zbi
-    }
-<<<<<<< HEAD
+    #_partition_config_label = "//boards/partitions:default($default_toolchain)"
+    if (has_board) {
+      assert(partitions_config_label != false,
+             "Need to define partitions_config_label")
+      _partition_config_label = partitions_config_label
+    }
+  }
+
+  # Non-zbi based test need to manually generate their image manifest.
+  if (!defined(invoker.zbi)) {
+    image_manifest = "${target_gen_dir}/${main_target}.images.json"
+    image_manifest_target = "_boot_test.${target_name}.image_manifest"
+    rebased_image_manifest_target =
+        "_boot_test.${target_name}.rebased_image_manifest"
+    generated_file(image_manifest_target) {
+      forward_variables_from(invoker,
+                             [
+                               "zbi",
+                               "qemu_kernel",
+                               "vbmeta",
+                               "dtbo",
+                             ])
+      testonly = true
+      data_keys = [ "images" ]
+      walk_keys = [ "images_barrier" ]
+      output_conversion = "json"
+
+      deps = []
+      if (defined(zbi)) {
+        deps += [ zbi ]
+      }
+      if (defined(vbmeta)) {
+        deps += [ vbmeta ]
+      }
+      if (defined(dtbo)) {
+        deps += [ dtbo ]
+      }
+
+      # For general QEMU support it is convenient to include the default QEMU boot
+      # shim when one is not explicitly specified, unless we expect to boot an EFI
+      # disk image.
+      if (defined(qemu_kernel)) {
+        deps += [ qemu_kernel ]
+      } else if (!defined(invoker.efi_disk)) {
+        deps += qemu_boot_shim.deps
+      }
+
+      outputs = [ image_manifest ]
+    }
+
+    # The above generated_file() contains path fields that are relative to the
+    # build directory. `ffx product create`, however, expects these paths to be
+    # relative to the manifest itself. To account for the mismatch we run the
+    # metadata through some simple post-processing.
+    rebased_image_manifest = "${target_out_dir}/${main_target}.images.json"
+    action(rebased_image_manifest_target) {
+      testonly = true
+
+      sources = [ image_manifest ]
+      outputs = [ rebased_image_manifest ]
+
+      script = "//build/testing/boot_tests/rebase_metadata_paths.py"
+      args = [
+        "--root-build-dir",
+        ".",
+        "--new-base",
+        rebase_path(get_path_info(outputs[0], "dir"), root_build_dir),
+        "--metadata",
+        rebase_path(sources[0], root_build_dir),
+        "--output",
+        rebase_path(outputs[0], root_build_dir),
+      ]
+      deps = [ ":$image_manifest_target" ]
+    }
+
+    product_bundle(product_bundle_target) {
+      testonly = true
+
+      name = main_target
+      system_a = rebased_image_manifest
+      #partitions = _partition_config_label
+
+      deps = [ ":$rebased_image_manifest_target" ]
+    }
   } else if (current_toolchain == default_toolchain) {
-=======
-
-    assembled_system(assembled_system_target) {
-      visibility = [ ":*" ]
-      testonly = true
-      image_name = "fuchsia"
-      namespace = assembled_system_target
-      board_config_label = _board_config_label
-      product_assembly_config_label =
-          "//build/testing/boot_tests:product_config"
-      kernel_zbi = assembled_system_kernel_zbi
-      generate_vbmeta = use_vbmeta
-      if (custom_signing_script != "") {
-        inputs = custom_signing_script_inputs
-        deps = [ "//build/images/custom_signing:deps" ]
-        generate_signed_zbi = true
-      } else if (use_vboot) {
-        inputs = vboot_action.inputs
-        generate_signed_zbi = true
-      }
-      forward_variables_from(invoker, [ "qemu_kernel" ])
-    }
-
->>>>>>> 0f14a586
     product_bundle(product_bundle_target) {
       testonly = true
 
       name = main_target
-<<<<<<< HEAD
       #system_a = "$target_out_dir/$assembled_system_target/images.json"
-      partitions = _partition_config_label
-=======
-      system_a = "$target_out_dir/$assembled_system_target"
->>>>>>> 0f14a586
+      #partitions = _partition_config_label
 
       #deps = [ ":$assembled_system_target" ]
     }
