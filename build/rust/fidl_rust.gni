# Copyright 2018 The Fuchsia Authors. All rights reserved.
# Use of this source code is governed by a BSD-style license that can be
# found in the LICENSE file.

import("//build/compiled_action.gni")
import("//build/fidl/toolchain.gni")
import("//build/rust/config.gni")
import("//build/rust/rustc_library.gni")

# template invoked to generate fidl, common and fdomain crates
template("_fidl_rust_crate") {
  generation_target = "${target_name}_generate"
  assert(defined(invoker.fidl_gen_dir))
  assert(defined(invoker.fidl_ir_json))
  assert(defined(invoker.fidl_ir_target))
  assert(defined(invoker.crate_name))
  assert(defined(invoker.fidlgen_args))
  assert(defined(invoker.fidl_dep_suffix))

  forward_variables_from(invoker,
                         [
                           "fidl_gen_dir",
                           "crate_name",
                           "fidlgen_args",
                           "fidl_dep_suffix",
                         ])

  # won't be needed during generation or if there aren't any FIDL library deps.
  not_needed([ "fidl_dep_suffix" ])

  file_stem = "${fidl_gen_dir}/${crate_name}"

  if (is_fidl_toolchain) {
    filename = "${file_stem}.rs"
    compiled_action(generation_target) {
      forward_variables_from(invoker,
                             [
                               "applicable_licenses",
                               "testonly",
                               "fidl_ir_json",
                               "fidl_ir_target",
                             ])
      visibility = [
        ":*",
        "//tools/fidl/fidlgen_rust:*",
      ]

      tool = "//tools/fidl/fidlgen_rust"
      mnemonic = "FIDLGEN"

      inputs = [
        fidl_ir_json,
        "//rustfmt.toml",
        "$rustc_prefix/bin/rustfmt",
        rustc_version_file,
      ]

      outputs = [ filename ]

      args = [
               "--json",
               rebase_path(fidl_ir_json, root_build_dir),
               "--output-filename",
               rebase_path(filename, root_build_dir),
               "--rustfmt",
               "$rebased_rustc_prefix/bin/rustfmt",
               "--rustfmt-config",
               rebase_path("//rustfmt.toml", root_build_dir),
             ] + fidlgen_args

      deps = [ fidl_ir_target ]

      metadata = {
        generated_sources = rebase_path(outputs, root_build_dir)
      }
    }
    not_needed(invoker,
               [
                 "deps",
                 "public_deps",
                 "visibility",
                 "disable_rustdoc",
                 "features",
               ])
  } else {
    not_needed(invoker,
               [
                 "fidl_ir_json",
                 "fidl_ir_target",
               ])
    not_needed([
                 "common",
                 "fidlgen_args",
               ])

    rustc_library(target_name) {
      forward_variables_from(invoker,
                             [
                               "applicable_licenses",
                               "testonly",
                               "visibility",
                               "disable_rustdoc",
                               "features",
                             ])

      crate_name = crate_name
      output_dir = "$target_out_dir/$target_name"
      version = "0.1.0"
      edition = "2018"
      disable_clippy = true

      deps = [
        "//sdk/rust/zx-status",
        "//src/lib/fidl/rust/fidl",
        "//third_party/rust_crates:bitflags",
        "//third_party/rust_crates:futures",
      ]
      if (defined(invoker.deps)) {
        deps += invoker.deps
      }
      if (is_fuchsia) {
        deps += [ "//sdk/rust/zx" ]
      }

      # TODO(https://fxbug.dev/42055130): Avoid this suppression. At the time of
      # writing it is needed because this target might depend on another FIDL
      # library *only* for type aliases; the generated Rust code will not
      # reference this external alias, producing an unused crate dependency. We
      # cannot know here whether that's the case or not, so we just suppress
      # the warning.
      configs += [ "//build/config/rust/lints:allow_unused_crate_dependencies" ]

<<<<<<< HEAD
      if ((is_fuchsia || is_mistos) && !fdomain) {
        deps += [ "//sdk/rust/zx" ]
        if (defined(invoker.contains_drivers) && invoker.contains_drivers) {
          deps += [ "//src/lib/fidl/rust/fidl_driver" ]

          # TODO: incorporate this into fidl_driver
          deps += [ "//sdk/lib/driver/runtime/rust" ]
          features = [ "driver" ]
        }
      } else {
        not_needed(invoker, [ "contains_drivers" ])
      }

=======
>>>>>>> c2ce2974
      if (defined(invoker.public_deps)) {
        foreach(dep, invoker.public_deps) {
          label = get_label_info(dep, "label_no_toolchain")
          if (label == "//zircon/vdso/zx:zx") {
            deps += [ "//sdk/rust/zx-types" ]
          } else {
            deps += [ "${label}_${fidl_dep_suffix}" ]
          }
        }
      }

      non_rust_deps = [ ":$generation_target($fidl_toolchain)" ]
      source_root = "$file_stem.rs"
      sources = [ "$file_stem.rs" ]

      configs -= [ "//build/config/rust/lints:allow_unused_results" ]
    }
  }
}

# template invoked to generate the flex crates
template("_flex_crate") {
  assert(defined(invoker.original_target_name))
  original_target_name = invoker.original_target_name
  assert(defined(invoker.original_crate_name))
  original_crate_name = invoker.original_crate_name
  assert(defined(invoker.crate_name))

  generate_target_name = "${target_name}_generate"
  generate_output_name = "${target_gen_dir}/${original_crate_name}_flex.rs"

  generated_file(generate_target_name) {
    contents = "pub use ${original_crate_name}::*;"
    outputs = [ generate_output_name ]
    forward_variables_from(invoker,
                           [
                             "testonly",
                             "visibility",
                           ])
  }

  rustc_library(target_name) {
    name = invoker.crate_name
    sources = [ generate_output_name ]
    source_root = generate_output_name
    edition = "2024"
    disable_rustdoc = true

    forward_variables_from(invoker,
                           [
                             "applicable_licenses",
                             "testonly",
                             "visibility",
                           ])

    deps = [
      ":${generate_target_name}",
      ":${original_target_name}",
    ]
    configs -= [ "//build/config/rust/lints:allow_unused_results" ]
  }
}

# Generates Rust bindings for a FIDL library.
#
# Parameters
#
#  * library_name
#    - Required: The name of the FIDL library.
#    - Type: string
#
#  * fidl_gen_dir
#    - Required: The directory under which bindings should be generated.
#    - Type: path
#
#  * fidl_ir_json
#    - Required: The path to the associated FIDL IR JSON file.
#    - Type: path
#
#  * fidl_ir_target
#    - Required: The label of the target that generates the FIDL IR JSON file.
#    - Type: label
#
#  * enable_fdomain
#    - Optional: Build FDomain bindings
#    - Type: boolean
#
#  * contains_drivers
#    - Optional: The FIDL library contains drivers
#    - Type: boolean
#
#  * deps
#    - Optional: Dependencies added unaltered to the deps for this library.
#         Used only to set non-fidl rust bindings. The use of public_deps is
#         instead of deps is strongly advised.
#
#  * testonly, visibility, public_deps
#    - Optional: Usual GN meanings.
#
template("fidl_rust") {
  assert(defined(invoker.library_name),
         "fidl_rust(\"$target_name\") must define `library_name`")
  assert(defined(invoker.fidl_gen_dir),
         "fidl_rust(\"$target_name\") must define `fidl_gen_dir`")
  assert(defined(invoker.fidl_ir_json),
         "fidl_rust(\"$target_name\") must define `fidl_ir_json`")
  assert(defined(invoker.fidl_ir_target),
         "fidl_rust(\"$target_name\") must define `fidl_ir_target`")

  invoker_deps = []
  if (defined(invoker.deps)) {
    invoker_deps += invoker.deps
  }

  contains_drivers =
      defined(invoker.contains_drivers) && invoker.contains_drivers

  base_crate_name = string_replace(invoker.library_name, ".", "_")

  common_target_name = "${target_name}_common"
  common_crate_name = "fidl_${base_crate_name}__common"

  fidl_target_name = target_name
  fidl_crate_name = "fidl_${base_crate_name}"

  fdomain_target_name = "${target_name}_fdomain"
  fdomain_crate_name = "fdomain_${base_crate_name}"

  flex_crate_name = "flex_${base_crate_name}"

  shared_deps = []
  shared_fidlgen_args = []
  shared_features = []
  if (defined(invoker.deps)) {
    shared_deps += invoker.deps
  }
  if (contains_drivers) {
    shared_fidlgen_args += [ "--include-drivers" ]
    if (is_fuchsia) {
      shared_features = [ "driver" ]

      shared_deps += [ "//src/lib/fidl/rust/fidl_driver" ]

      # TODO: incorporate this into fidl_driver
      shared_deps += [ "//sdk/lib/driver/runtime/rust" ]
    }
  }

  # Standard "original flavour" Rust bindings.
  _fidl_rust_crate(fidl_target_name) {
    forward_variables_from(invoker,
                           [
                             "applicable_licenses",
                             "disable_rustdoc",
                             "fidl_gen_dir",
                             "fidl_ir_json",
                             "fidl_ir_target",
                             "public_deps",
                             "testonly",
                             "visibility",
                           ])
    crate_name = fidl_crate_name
    features = shared_features
    fidl_dep_suffix = "rust"
    deps = shared_deps + [ ":${common_target_name}" ]
    fidlgen_args = shared_fidlgen_args + [ "--use_common=${common_crate_name}" ]
  }

  _flex_crate("${target_name}_flex") {
    forward_variables_from(invoker,
                           [
                             "applicable_licenses",
                             "testonly",
                             "visibility",
                           ])
    original_target_name = fidl_target_name
    original_crate_name = fidl_crate_name
    crate_name = flex_crate_name
  }

  # Common bindings - shared between standard and FDomain bindings.
  _fidl_rust_crate(common_target_name) {
    forward_variables_from(invoker,
                           [
                             "applicable_licenses",
                             "disable_rustdoc",
                             "fidl_gen_dir",
                             "fidl_ir_json",
                             "fidl_ir_target",
                             "public_deps",
                             "testonly",
                             "visibility",
                           ])
    crate_name = common_crate_name
    features = shared_features
    fidl_dep_suffix = "rust_common"
    deps = shared_deps
    fidlgen_args = shared_fidlgen_args + [ "--common=true" ]
  }

  # FDomain bindings.
  if (defined(invoker.enable_fdomain) && invoker.enable_fdomain) {
    _fidl_rust_crate(fdomain_target_name) {
      forward_variables_from(invoker,
                             [
                               "applicable_licenses",
                               "disable_rustdoc",
                               "fidl_gen_dir",
                               "fidl_ir_json",
                               "fidl_ir_target",
                               "public_deps",
                               "testonly",
                               "visibility",
                             ])
      crate_name = fdomain_crate_name
      features = shared_features
      fidl_dep_suffix = "rust_fdomain"
      deps = shared_deps + [
               ":${common_target_name}",
               "//src/lib/fdomain/client",
             ]
      fidlgen_args = shared_fidlgen_args + [
                       "--fdomain=true",
                       "--use_common=${common_crate_name}",
                     ]
    }

    _flex_crate("${target_name}_fdomain_flex") {
      forward_variables_from(invoker,
                             [
                               "applicable_licenses",
                               "testonly",
                               "visibility",
                             ])

      original_target_name = fdomain_target_name
      original_crate_name = fdomain_crate_name
      crate_name = flex_crate_name
    }
  } else {
    not_needed([ "fdomain_target_name" ])
  }
}<|MERGE_RESOLUTION|>--- conflicted
+++ resolved
@@ -130,22 +130,6 @@
       # the warning.
       configs += [ "//build/config/rust/lints:allow_unused_crate_dependencies" ]
 
-<<<<<<< HEAD
-      if ((is_fuchsia || is_mistos) && !fdomain) {
-        deps += [ "//sdk/rust/zx" ]
-        if (defined(invoker.contains_drivers) && invoker.contains_drivers) {
-          deps += [ "//src/lib/fidl/rust/fidl_driver" ]
-
-          # TODO: incorporate this into fidl_driver
-          deps += [ "//sdk/lib/driver/runtime/rust" ]
-          features = [ "driver" ]
-        }
-      } else {
-        not_needed(invoker, [ "contains_drivers" ])
-      }
-
-=======
->>>>>>> c2ce2974
       if (defined(invoker.public_deps)) {
         foreach(dep, invoker.public_deps) {
           label = get_label_info(dep, "label_no_toolchain")
