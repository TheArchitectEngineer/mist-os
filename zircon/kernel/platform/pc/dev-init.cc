// Copyright 2021 The Fuchsia Authors
//
// Use of this source code is governed by a MIT-style
// license that can be found in the LICENSE file or at
// https://opensource.org/licenses/MIT

<<<<<<< HEAD
#include <lib/lazy_init/lazy_init.h>
#include <lib/pci/kpci.h>
#include <lib/uart/all.h>
#include <trace.h>

=======
>>>>>>> 1b518d5b
#include <dev/init.h>
#include <dev/pcie_bus_driver.h>
#include <dev/pcie_platform.h>
#include <dev/pcie_root.h>
#include <phys/arch/arch-handoff.h>

namespace {

#if 0
class PcPciePlatformSupport : public PciePlatformInterface {
 public:
  explicit PcPciePlatformSupport(bool has_msi)
      : PciePlatformInterface(has_msi ? MsiSupportLevel::MSI : MsiSupportLevel::NONE) {}

  zx_status_t AllocMsiBlock(uint requested_irqs, bool can_target_64bit, bool is_msix,
                            msi_block_t* out_block) override {
    return msi_alloc_block(requested_irqs, can_target_64bit, is_msix, out_block);
  }

  void FreeMsiBlock(msi_block_t* block) override { msi_free_block(block); }

  void RegisterMsiHandler(const msi_block_t* block, uint msi_id, int_handler handler,
                          void* ctx) override {
    return msi_register_handler(block, msi_id, handler, ctx);
  }
};
#endif

lazy_init::LazyInit<NoMsiPciePlatformInterface, lazy_init::CheckType::None,
                    lazy_init::Destructor::Disabled>
    g_platform_pcie_support;
}  // namespace

void PlatformDriverHandoffEarly(const ArchPhysHandoff& arch_handoff) {}

void PlatformDriverHandoffLate(const ArchPhysHandoff& arch_handoff) {
  // Initialize the PCI platform, claiming no MSI support
  g_platform_pcie_support.Initialize();

  zx_status_t res = PcieBusDriver::InitializeDriver(g_platform_pcie_support.Get());
  if (res != ZX_OK) {
    TRACEF(
        "Failed to initialize PCI bus driver (res %d).  "
        "PCI will be non-functional.\n",
        res);
  }
}<|MERGE_RESOLUTION|>--- conflicted
+++ resolved
@@ -4,19 +4,23 @@
 // license that can be found in the LICENSE file or at
 // https://opensource.org/licenses/MIT
 
-<<<<<<< HEAD
+#if 0
 #include <lib/lazy_init/lazy_init.h>
 #include <lib/pci/kpci.h>
 #include <lib/uart/all.h>
 #include <trace.h>
+#endif
 
-=======
->>>>>>> 1b518d5b
 #include <dev/init.h>
+#if 0
 #include <dev/pcie_bus_driver.h>
 #include <dev/pcie_platform.h>
 #include <dev/pcie_root.h>
+#endif
 #include <phys/arch/arch-handoff.h>
+#if 0
+#include <platform/pc/debug.h>
+#endif
 
 namespace {
 
@@ -40,14 +44,17 @@
 };
 #endif
 
+#if 0
 lazy_init::LazyInit<NoMsiPciePlatformInterface, lazy_init::CheckType::None,
                     lazy_init::Destructor::Disabled>
     g_platform_pcie_support;
+#endif
 }  // namespace
 
 void PlatformDriverHandoffEarly(const ArchPhysHandoff& arch_handoff) {}
 
 void PlatformDriverHandoffLate(const ArchPhysHandoff& arch_handoff) {
+#if 0
   // Initialize the PCI platform, claiming no MSI support
   g_platform_pcie_support.Initialize();
 
@@ -58,4 +65,5 @@
         "PCI will be non-functional.\n",
         res);
   }
+#endif
 }