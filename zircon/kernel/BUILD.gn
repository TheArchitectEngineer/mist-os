# Copyright 2024 Mist Tecnologia LTDA
# Copyright 2019 The Fuchsia Authors
#
# Use of this source code is governed by a MIT-style
# license that can be found in the LICENSE file or at
# https://opensource.org/licenses/MIT

import("//build/config/zircon/standard.gni")
import("//build/dist/resource.gni")
import("//build/toolchain/zircon/zircon_toolchain_suite.gni")
import("//build/zbi/zbi.gni")
import("//build/zbi/zbi_input.gni")
import("//build/zircon/c_utils.gni")
import("//build/zircon/zircon_cpu.gni")
import("//src/devices/bus/drivers/pci/pci.gni")
import("//zircon/kernel/lib/code-patching/code-patching.gni")
import("//zircon/kernel/phys/kernel_elf_binary.gni")
import("kernel_package.gni")
import("kernel_shell_script.gni")
import("params.gni")

declare_args() {
  # Cause //zircon/kernel:boot_tests to generate the phys boot tests
  # for all supported CPUs, not just $target_cpu.
  all_cpu_kernel_boot_tests = false

  # A list of GN labels reaching zbi_input()-style targets to include in the
  # kernel ZBI.  These targets can be zbi_input(), kernel_cmdline(), etc. to
  # inject ZBI items or resource(), etc. to inject items into the filesystem
  # image that physboot decodes.
  #
  # These are injected first, so an item that's itself a zbi_executable() or
  # the like can be listed here to be used as a ZBI-to-ZBI boot shim
  # (e.g. //zircon/kernel/arch/x86/phys/boot-shim:x86-legacy-zbi-boot-shim)
  kernel_zbi_extra_deps = []

  # A list of GN labels comprising additional dependencies of the kernel
  # proper. This can be useful - in a prototyping or 'vendor' capacity - for
  # injecting new instances of subsystems that the kernel has defined modularly
  # (e.g., pdev drivers or k commands).
  kernel_extra_deps = []
}

if (platform_enable_user_pci) {
  disable_kernel_pci = true
}

if (current_toolchain == default_toolchain) {
  # In the default toolchain, just define the kernel toolchains.
  foreach(cpu, standard_fuchsia_cpus) {
    zircon_toolchain_suite("kernel_$cpu") {
      cpu = cpu
      if (is_mistos) {
        os = "mistos"
      } else {
        os = "fuchsia"
      }

      environment = "kernel"

      if (cpu == "x64") {
        kernel_cpu = "x86"
      } else {
        kernel_cpu = cpu
      }

      toolchain_tags = [
        "kernel",
        "no-floating-point",
        "standalone",
      ]

      prefix_configs = [
        "//zircon/kernel:headers",

        # TODO(https://fxbug.dev/42121444): Many include/ headers use <ktl/*.h> headers.
        "//zircon/kernel/lib/ktl:headers.config",
        "//sdk/lib/fit:headers.config",
        "//sdk/lib/stdcompat:headers.config",

        # <stdlib.h> has #include <lib/heap.h>.
        "//zircon/kernel/lib/heap:headers.config",

        # <lib/lockup_detector.h> is included by some "low-level" headers.
        "//zircon/kernel/lib/lockup_detector:headers.config",

        # <kernel/percpu.h> has #include <lib/lazy_init/lazy_init.h>.
        "//zircon/system/ulib/lazy_init:headers.config",

        # <kernel/spinlock.h> has #include <lockdep/lock_policy.h>.
        "//zircon/system/ulib/lockdep:headers.config",

        # <kernel/{scheduler.h,scheduler_state.h> has #include <ffl/fixed.h>.
        "//zircon/system/ulib/ffl:headers.config",

        # <kernel/thread.h> has #include <lib/kconcurrent/*.h>.
        "//zircon/kernel/lib/kconcurrent:headers.config",
        "//zircon/system/ulib/concurrent:headers.config",

        # <kernel/thread.h> has #include <vm/kstack.h>.
        "//zircon/kernel/vm:headers.config",

        # <vm/page.h> has #include <vm/phys/arena.h>
        "//zircon/kernel/vm/phys:headers.config",

        # <vm/vm_object.h> has #include <lib/user_copy/user_ptr.h>.
        "//zircon/kernel/lib/user_copy:headers.config",

        # <vm/pmm_checker.h> has #include <lib/boot-options/boot-options.h>.
        "//zircon/kernel/lib/acpi_lite:headers.config",
        "//zircon/kernel/lib/boot-options:headers.config",
        "//zircon/kernel/lib/devicetree:headers.config",
        "//zircon/system/ulib/uart:headers.config",
        "//zircon/system/ulib/hwreg:headers.config",

        # <vm/phys/arena.h> has #include <lib/memalloc/range.h>
        "//zircon/kernel/phys/lib/memalloc:range.headers.config",

        # <lib/ktrace.h> has #include <lib/zircon-internal/ktrace.h>.
        "//zircon/system/ulib/zircon-internal:headers.config",

        # <lib/ktrace.h> has #include <lib/ktrace/string_ref.h>.
        "//zircon/kernel/lib/ktrace:headers.config",
        "//zircon/kernel/lib/ktrace:suppress-warning.config",
        "//zircon/kernel/lib/special-sections:headers.config",
        "//src/performance/lib/fxt:headers.config",

        # <kernel/thread.h> has #include <fbl/macros.h>
        "//zircon/system/ulib/fbl:headers.config",

        # <dev/iommu.h> has #include <fbl/name.h>
        "//zircon/kernel/lib/fbl:headers.config",

        # <reg.h> has #include <lib/mmio-ptr/mmio-ptr.h>.
        "//zircon/system/ulib/mmio-ptr:headers.config",

        # Everywhere has #include <lib/fit/result.h>
        # Everywhere has #include <zx/result.h>
        "//zircon/system/ulib/zx:headers.config",

        "//zircon/kernel/lib/backtrace:headers.config",

        "//zircon/kernel/lib/version:headers.config",

        "//zircon/kernel/lib/wake-vector:headers.config",

        # <platform.h> has #include <lib/arch/ticks.h>.
        "//zircon/kernel/lib/arch/$kernel_cpu:headers.config",
        "//zircon/kernel/lib/arch:common-headers.config",

        # Many headers have #include <lib/zbi-format/zbi.h>.
        "//sdk/lib/zbi-format:include",

        # <kernel/scheduler.h> depends on <lib/power-management/power-state.h>
        "//zircon/kernel/lib/power-management:headers.config",

        # <kernel/scheduler.h> depends on <lib/stall.h>
        "//zircon/kernel/lib/stall:headers.config",
      ]

      configs = [ "//zircon/kernel:kernel_config" ]

      # NOTE: kernel artifacts currently do not build under fuzzer
      # variants. This was also true with the Zircon build, but
      # the Fuchsia build never invoked it with corresponding
      # variant selectors. Using an exclude_variant_tag is
      # enough to fix the issue.
      exclude_variant_tags = [ "fuzzer" ]
      if (cpu == "riscv64") {
        # TODO(https://fxbug.dev/42076027): no asan for riscv64 yet
        exclude_variant_tags += [ "asan" ]
      } else if (cpu == "arm64") {
        # TODO(https://fxbug.dev/379891035): arm64 KASan support was
        # temporarily removed and is to be reimplemeted.
        exclude_variant_tags += [ "asan" ]
      }

      # Always enable frame pointers in the kernel so there are panic
      # backtraces and such.
      # TODO(mcgrathr): Consider either removing this so there's a
      # no-frame-pointers option, or removing the kernel's support for
      # !WITH_FRAME_POINTERS if it will never be used.
      remove_common_configs = [ "//build/config:default_frame_pointers" ]
      configs += [ "//build/config:frame_pointers" ]

      if (cpu == "x64") {
        # TODO(https://fxbug.dev/42101838): x86 kernel can't be built without --gc-sections
        # because of crufty acpica code, and some compiler instrumentation
        # is broken wrt --gc-sections semantics.
        # Ensure that linker GC is enabled.
        configs += [ "//build/config:linker_gc" ]
      }

      # As a special case, kernel assertions are controlled by the kernel_debug_level
      # variable, and not zx_assert_level (though it defaults to the same value, but
      # some product configurations may decide to change it).
      remove_common_configs += [ "//build/config/zircon:default_assert_level" ]

      # Map kernel_debug_level above 2 to an assert_level of 2, as that is the
      # highest valid assertion level.
      if (kernel_debug_level > 2) {
        kernel_assert_level = 2
      } else {
        kernel_assert_level = kernel_debug_level
      }
      configs += [ "//build/config/zircon:assert_level_$kernel_assert_level" ]

      # TODO(https://fxbug.dev/42150661): the kernel crashes on boot if built with -O0.
      _optimize_none = [ "//build/config:optimize_none" ]
      if (configs + _optimize_none - _optimize_none != configs) {
        configs -= _optimize_none
        configs += [ "//build/config:optimize_debug" ]
      }
    }
  }
}

# For any standalone static binary.
config("standalone") {
  ldflags = [
    "-nostdlib",
    "-static",
  ]

  cflags = [
    "-ffreestanding",
    "-include",
    rebase_path("include/hidden.h", root_build_dir),

    # We want `.debug_frame` for the kernel (https://fxbug.dev/42104841).  And we still want
    # asynchronous unwind tables.  Alas there's (currently) no way to
    # achieve this with our GCC.  At the moment we compile with
    # `-fno-omit-frame-pointer`, which is good because we link with
    # `--gc-sections`, which means `.eh_frame` gets discarded so GCC-built
    # kernels don't have any unwind info (except for assembly)!
    "-fno-unwind-tables",
  ]

  # Always feed assembler code the `.cfi_sections` directive to
  # populate only `.debug_frame` and not `.eh_frame`.
  asmflags = [
    "-include",
    rebase_path("debug-frame.S", root_build_dir),
  ]

  cflags_cc = [
    # Underlying kernel heap only has default alignment of 8 bytes, so pass
    # this to the compiler as the default new alignment.
    "-faligned-new=8",
  ]

  if (current_os != "win") {
    if (current_cpu == "x64") {
      # This only matters in an environment where interrupt handlers might
      # push trap frames in the same privilege level, like the kernel.
      # e.g. Multiboot probably doesn't actually need it, but it doesn't hurt.
      cflags += [ "-mno-red-zone" ]
    } else if (current_cpu == "arm64") {
      # This matters if vector registers are not available, e.g. in the kernel
      # since the they hold unsaved user state, or in the physmem environment
      # because they might not be enabled in hardware yet.
      cflags += [ "-mgeneral-regs-only" ]
    }
  }

  if (is_gcc && (current_os == "fuchsia" || current_os == "mistos")) {
    cflags += [ "-fpie" ]
  }

  if (!is_gcc && (current_os == "fuchsia" || current_os == "mistos")) {
    # In the Fuchsia-target toolchains there's no way to prevent the
    # compiler driver from passing -pie, so negate it.  BFD ld doesn't
    # have --no-pie, but arm64-elf-gcc doesn't pass -pie either.
    ldflags += [ "-Wl,--no-pie" ]
  }

  configs = [ "//build/config:no_exceptions" ]
}

if (is_kernel) {
  # These are needed both in kernel sources (pervasively) and in the linker
  # scripts.
  kernel_defines = [
    # TODO: should not be needed in C, but is in one place now.
    "KERNEL_BASE=$kernel_base",

    "SMP_MAX_CPUS=$smp_max_cpus",
  ]

  config("instrumented-stack-size") {
    # Note: Using this extra variable to capture whether the stack size should
    # be increased or not, is due to GN's limitation on treating unevaluated parts
    # of an expression as unused (e.g. a || b, would flag `b` as unused if `a` is true).
    increase_stack_size = false

    # Lockdep enabled.
    if (enable_lock_dep || enable_lock_dep_metadata_only ||
        scheduler_lock_spin_tracing_enabled || lock_tracing_enabled) {
      increase_stack_size = true
    }

    # Variant considered instrumentation.
    if (toolchain_variant.tags + [ "instrumented" ] - [ "instrumented" ] !=
        toolchain_variant.tags) {
      increase_stack_size = true
    }
    if (increase_stack_size) {
      defines = [ "CUSTOM_DEFAULT_STACK_SIZE=16384" ]
    }
  }

  # This is the top config for all kernel code.
  config("kernel_config") {
    configs = [
      ":jtrace_config",
      ":lock_dep",
      ":scheduler",
      ":standalone",
      ":warnings",
      "arch/$zircon_cpu:abi",
      "arch/$zircon_cpu:kernel",
      "//build/config:no-finite-loops",
      "//build/config:zero-call-used-regs",

      # include/lib/counters.h and kernel.ld depend on -fdata-sections.
      "//build/config/zircon:data_sections",

      # Provides checks for maximum supported kernel sizes.
      ":kernel_image_max_size",

      # Overrides default stack size for instrumented builds.
      ":instrumented-stack-size",
    ]

    # TODO(https://fxbug.dev/42101573): This dependency is conditional because when built
    # with GCC the kernel uses function scoped statics requiring dynamic
    # initialization. Once https://fxbug.dev/42101573 is fixed, this dependency can be
    # removed.
    if (is_gcc) {
      # Don't emit extra code making static initializers thread-safe.
      configs += [ "//build/config/zircon:no_threadsafe_statics" ]
    }

    # Always enable frame pointers in the kernel so there are panic
    # backtraces and such.
    # TODO(mcgrathr): Consider either removing this so there's a
    # no-frame-pointers option, or removing the kernel's support for
    # !WITH_FRAME_POINTERS if it will never be used.
    configs += [ "//build/config:frame_pointers" ]

    defines = kernel_defines + kernel_extra_defines
    defines += [
      "_KERNEL",
      "LK",
      "ENABLE_PANIC_SHELL",
      "ZIRCON_TOOLCHAIN",
      "LK_DEBUGLEVEL=$kernel_debug_level",
      "DEBUG_PRINT_LEVEL=$kernel_debug_print_level",
      "VM_TRACING_LEVEL=$vm_tracing_level",
      "FUTEX_BLOCK_TRACING_ENABLED=$futex_block_tracing_enabled",
      "LOCK_TRACING_ENABLED=$lock_tracing_enabled",
      "EXPERIMENTAL_THREAD_SAMPLER_ENABLED=$experimental_thread_sampler_enabled",
    ]

    if (!disable_kernel_pci) {
      defines += [ "WITH_KERNEL_PCIE" ]
    }

    if (kernel_no_userabi) {
      defines += [ "KERNEL_NO_USERABI" ]
    }

<<<<<<< HEAD
    if (is_mistos) {
      configs += [ "//build/config/mistos:mistos_define" ]
=======
    if (use_elf_kernel) {
      defines += [ "ELF_KERNEL" ]
>>>>>>> 1e9c0185
    }

    cflags = [ "-fpie" ]
  }

  group("kernel_config_deps") {
  }
  group("kernel_config_executable_deps") {
  }

  config("headers") {
    include_dirs = [
      "include",
      "lib/libc/include",
    ]

    # This is in public_configs of libc:headers, so we need it explicitly here
    # to match up with the include_dirs here that replicates what a proper dep
    # on libc:headers would yield.
    configs = [ "lib/libc:headers.after" ]
  }

  config("warnings") {
    cflags = [
      "-Wformat=2",
      "-Wmissing-declarations",
      "-Wvla",
    ]

    # GCC supports `-Wformat-signedness` but Clang currently does not.
    if (is_gcc) {
      cflags += [ "-Wformat-signedness" ]
    }

    # TODO(https://fxbug.dev/42159114): Eventually enable -Wshadow for GCC.  It's currently
    # disabled because GCC is more aggressive than Clang.
    if (!is_gcc) {
      cflags += [ "-Wshadow" ]
    }

    cflags_c = [ "-Wmissing-prototypes" ]
  }

  config("lock_dep") {
    visibility = [ ":*" ]
    defines = []
    if (enable_lock_dep) {
      defines += [
        "WITH_LOCK_DEP=1",
        "LOCK_DEP_ENABLED_FEATURE_LEVEL=2",
      ]
    } else if (enable_lock_dep_metadata_only ||
               scheduler_lock_spin_tracing_enabled || lock_tracing_enabled) {
      defines += [
        "WITH_LOCK_DEP=1",
        "LOCK_DEP_ENABLED_FEATURE_LEVEL=1",
      ]
    }
    if (enable_lock_dep_tests) {
      defines += [ "WITH_LOCK_DEP_TESTS=1" ]
    }
  }

  config("scheduler") {
    visibility = [ ":*" ]
    defines = [
      "SCHEDULER_TRACING_LEVEL=$scheduler_tracing_level",
      "SCHEDULER_QUEUE_TRACING_ENABLED=$scheduler_queue_tracing_enabled",
      "SCHEDULER_EXTRA_INVARIANT_VALIDATION=$scheduler_extra_invariant_validation",
      "SCHEDULER_LOCK_SPIN_TRACING_COMPRESSED=$scheduler_lock_spin_tracing_compressed",
      "SCHEDULER_LOCK_SPIN_TRACING_ENABLED=$scheduler_lock_spin_tracing_enabled",
      "WAIT_QUEUE_DEPTH_TRACING_ENABLED=$wait_queue_depth_tracing_enabled",
    ]
  }

  config("persistent_ram_config") {
    visibility = [
      ":*",
      "//zircon/kernel/lib/crashlog/*",
      "//zircon/kernel/lib/jtrace/*",
      "//zircon/kernel/lib/persistent-debuglog/*",
    ]
    defines = [ "PERSISTENT_RAM_ALLOCATION_GRANULARITY=$persistent_ram_allocation_granularity" ]
  }

  # In architechtures where it is necessary, determined the number of boot pages to be preallocated
  # from BSS to map the kernel in the higher address space for enabling the MMU when booting.
  # See `start.S` of the relevant architectures for more information.
  config("kernel_image_max_size") {
    if (target_cpu == "arm64" || target_cpu == "riscv64") {
      if (toolchain_variant.tags + [ "coverage" ] - [ "coverage" ] !=
          toolchain_variant.tags) {
        # 25 MB upperbound for coverage builds.
        kernel_image_max_size = 26214400
      } else {
        # 14 MB upperbound for non coverage builds.
        kernel_image_max_size = 14680064
      }
    } else if (target_cpu == "x64") {
      # x64 hard coded to support up to 64 MB.
      kernel_image_max_size = 67108864
    }

    visibility = [
      ":*",
      "//zircon/kernel/phys:*",
    ]
    defines = [ "KERNEL_IMAGE_MAX_SIZE=$kernel_image_max_size" ]
  }

  config("jtrace_config") {
    visibility = [
      ":*",
      "//zircon/kernel/lib/jtrace/*",
    ]

    if (!jtrace_enabled) {
      defines = [ "JTRACE_TARGET_BUFFER_SIZE=0" ]
    } else {
      if (jtrace_target_buffer_size == "auto") {
        if (jtrace_enabled == "persistent") {
          jtrace_target_buffer_size = 4096
        } else {
          jtrace_target_buffer_size = 32768
        }
      }

      if (jtrace_use_large_entries == "auto") {
        if (jtrace_enabled == "persistent") {
          jtrace_use_large_entries = false
        } else {
          jtrace_use_large_entries = true
        }
      }

      defines = [
        "JTRACE_TARGET_BUFFER_SIZE=$jtrace_target_buffer_size",
        "JTRACE_LAST_ENTRY_STORAGE=$jtrace_last_entry_storage",
        "JTRACE_USE_LARGE_ENTRIES=$jtrace_use_large_entries",
      ]

      if (jtrace_enabled == "persistent") {
        defines += [ "JTRACE_IS_PERSISTENT=true" ]
      } else {
        defines += [ "JTRACE_IS_PERSISTENT=false" ]
      }
    }
  }

  # This is the kernel proper, an ELF executable with full symbols.
  # It's the file to use with a debugger, for example.
  executable("zircon.elf") {
    visibility = [ ":*" ]

    # //zircon/scripts/zircon.elf-gdb.py expects kernel symbols in "zircon.elf".
    output_name = "zircon"
    output_extension = "elf"

    ldflags = [
      "-Wl,-T," + rebase_path("kernel.ld", root_build_dir),
      "-Wl,--emit-relocs",
    ]

    inputs = [ "kernel.ld" ]
    configs += [ ":kernel_defsym" ]

    deps = [ ":zircon-main" ]
  }

  kernel_elf_binary("physzircon") {
    visibility = [ ":*" ]

    configs += [
      ":elf-kernel.config",
      ":kernel_defsym",
    ]
    deps = [
      ":zircon-main",
      "phys:physboot.kernel",
    ]
  }

  config("elf-kernel.config") {
    visibility = [ ":*" ]

    inputs = [ "elf-kernel.ld" ]
    ldflags = [ "-Wl,-T," + rebase_path(inputs[0], root_build_dir) ]

    configs = [
      "//build/config/zircon:static-pie-compile",
      "//build/config/zircon:static-pie-link",
    ]
  }

  group("zircon-main") {
    deps = [
             ":test",  # TODO: make optional, add testonly taint
             "top",

             # Ensures that //docs/gen/boot-options.md is never stale.
             "lib/boot-options:check-markdown($default_toolchain)",
           ] + kernel_extra_deps
    if (current_cpu == "arm64") {
      deps += [ "platform/generic-arm" ]
    } else if (current_cpu == "riscv64") {
      deps += [ "platform/generic-riscv64" ]
    } else if (current_cpu == "x64") {
      deps += [ "platform/pc" ]
    }
  }

  zircon_elf_rspfile = "$target_gen_dir/zircon.elf.rsp"
  link_output_rspfile("zircon.elf.rsp") {
    visibility = [ ":*" ]
    deps = [ ":zircon.elf" ]
    outputs = [ zircon_elf_rspfile ]
  }

  # See elf-kernel.ld where KERNEL_GOT_TOLERANCE is used.
  if (current_cpu == "arm64" && is_gcc) {
    # Each slot is 8 bytes.  The first two special slots are always there if
    # .got is there at all, per psABI.  GNU (BFD) ld seems to emit two more
    # unused slots with no associated relocs to explain their existence.
    got_tolerance = 32
  } else {
    got_tolerance = 0
  }

  # These are needed only in image.S and in the linker scripts.
  image_defines = [
    "BOOT_HEADER_SIZE=0x50",
    "KERNEL_GOT_TOLERANCE=$got_tolerance",
  ]

  # This supplies those variables for use in linker scripts.
  config("kernel_defsym") {
    visibility = [ ":*" ]
    ldflags = []
    foreach(assignment, kernel_defines + image_defines) {
      ldflags += [ "-Wl,-defsym,$assignment" ]
    }
  }

  group("test") {
    #TODO: testonly = true
    visibility = [ ":*" ]
    deps = [
      "debugcommands",
      "tests",
    ]
  }

  # Extract the raw binary image (no ELF headers) of the kernel proper.
  image_binary("raw") {
    visibility = [ ":*" ]
    deps = [ ":zircon.elf" ]
    output_name = "zircon"
    output_path =
        rebase_path("$target_out_dir/$output_name.bin", root_build_dir)
    metadata = {
      # Picked up by link_output_rspfile(), below.
      link_output_path = [ output_path ]
      link_output_barrier = []
    }
  }

  image_rspfile = "$target_gen_dir/image.rsp"
  link_output_rspfile("image.rsp") {
    visibility = [ ":*" ]
    outputs = [ image_rspfile ]
    deps = [ ":raw" ]
  }

  action("kernel-image.h") {
    visibility = [ ":*" ]
    outputs = [ "$target_gen_dir/$target_name" ]
    script = "gen-kernel-image-header.sh"
    deps = [ ":image.rsp" ]
    sources = [ image_rspfile ]
    depfile = "$target_gen_dir/$target_name.d"
    args = rebase_path(sources + outputs + [ depfile ], root_build_dir)
  }

  # Use the --emit-relocs records to extract the fixups needed to relocate
  # the kernel at boot.  This generates the "kernel-fixups.inc" file that's
  # #include'd by "arch/$zircon_cpu/image.S".
  toolchain_utils_action("fixups") {
    visibility = [ ":*" ]
    deps = [
      ":zircon.elf",
      ":zircon.elf.rsp",
    ]
    sources = [ zircon_elf_rspfile ]
    outputs = [ "$target_gen_dir/kernel-fixups.inc" ]
    depfile = "${outputs[0]}.d"

    script = "gen-kaslr-fixups.sh"
    utils = [
      "readelf",
      "objdump",
    ]
    args = [
      "@" + rebase_path(zircon_elf_rspfile, root_build_dir),
      rebase_path(outputs[0], root_build_dir),
      rebase_path(depfile, root_build_dir),
    ]
  }

  toolchain_utils_action("validate-kernel-symbols") {
    visibility = [ ":*" ]
    outputs = [ "$target_gen_dir/$target_name.stamp" ]
    script = "//zircon/kernel/scripts/validate-kernel-symbols.py"
    utils = [ "nm" ]
    deps = [
      ":zircon.elf",
      ":zircon.elf.rsp",
    ]
    sources = [ zircon_elf_rspfile ]
    depfile = "$target_gen_dir/$target_name.d"
    args = rebase_path(sources + outputs + [ depfile ], root_build_dir)
  }

  # Link the final kernel image layout including the extracted raw binary
  # and the generated fixups.
  executable("image") {
    visibility = [ ":*" ]
    configs += [
      ":image_config",
      ":kernel_defsym",
    ]
    deps = [
      ":fixups",
      ":gdb_extension",
      ":kernel-image.h",
      ":raw",
      ":zircon.elf",
      ":zircon.elf.rsp",
      "//zircon/kernel/lib/arch:headers",
    ]

    # TODO(https://fxbug.dev/42101573): This dependency is conditional because when built
    # with GCC BootCpuidIo uses a function scoped static requiring dynamic
    # initialization, which won't pass symbol validation. Once https://fxbug.dev/42101573
    # is fixed, the dynamic initialization can be removed and this dependency
    # can be made unconditional.
    if (!is_gcc) {
      deps += [ ":validate-kernel-symbols" ]
    }

    if (!use_elf_kernel) {
      sources = [ "arch/$zircon_cpu/image.S" ]
    }

    include_dirs = [ "." ]  # For kernel-image.inc.

    # These need to be here rather than in the config() below because they
    # refer directly to inputs related to deps.
    ldflags = [
      "-Wl,-T," + rebase_path("image.ld", root_build_dir),
      "-Wl,--just-symbols,@" + rebase_path(zircon_elf_rspfile, root_build_dir),
    ]
    inputs = [
      "image.ld",
      zircon_elf_rspfile,
    ]

    # If the span of where fixups might be is short enough, the fixup code
    # itself can be shorter.  Assume the kernel will fit under the
    # threshold (about 1MB) in well-optimized builds.
    if (optimize != "none" && optimize != "debug" &&
        toolchain_variant.tags + [ "instrumented" ] - [ "instrumented" ] ==
        toolchain_variant.tags) {
      defines = [ "TINY" ]
    }
  }

  # Copy gdb extension script file needed for kernel debugging.
  copy("gdb_extension") {
    visibility = [ ":*" ]
    sources = [ "scripts/zircon.elf-gdb.py" ]
    outputs = [ "$root_out_dir/zircon.elf-gdb.py" ]
  }

  # This needs to be in a config() rather than directly in the executable()
  # so that these switches come after the ones provided by configs.  In
  # some cases, these switches may be overriding settings done by another
  # config(), e.g. --build-id in the GCC build.
  config("image_config") {
    visibility = [ ":*" ]
    include_dirs = [ target_gen_dir ]
    defines = image_defines
    ldflags = [ "-Wl,--build-id=none" ]
  }

  # Next, extract the raw image (no ELF headers), which includes its own
  # embedded headers to make it a ZBI.
  image_binary("zbizircon") {
    visibility = [ ":*" ]

    deps = [ ":image" ]

    output_extension = "zbi"

    metadata = {
      # See zbizircon.rsp, below.
      zbi_kernel_file =
          [ rebase_path("$target_out_dir/$target_name.$output_extension",
                        root_build_dir) ]
    }
  }

  # Then that gets compressed to become part of the ZBI_TYPE_KERNEL_STORAGE
  # payload.
  resource("zbizircon.input") {
    sources = get_target_outputs(":zbizircon")
    outputs = [ "kernel.zbi" ]
    deps = [ ":zbizircon" ]
  }

  code_patches("code-patches") {
    deps = [ ":zircon.elf" ]

    # This reaches the files generated by code_patching_hermetic_alternative().
    # code_patches() blocks metadata traversals from finding files in its deps,
    # but not its data_deps.
    data_deps = [ ":zircon-main" ]
  }

  kernel_package("zircon") {
    if (use_elf_kernel) {
      assert(current_cpu != "x64", "use_elf_kernel=true not supported on x86")
      deps = [ ":physzircon" ]
    } else {
      deps = [
        ":code-patches",
        ":zbizircon.input",
      ]
    }

    # Embed userboot, the vDSO, and the version-string.txt file in the package
    # subdirectory.
    deps += [
      "//zircon/kernel/lib/userabi/userboot",
      "//zircon/kernel/lib/userabi/vdso",
      "//zircon/kernel/lib/version:version-string.txt",
    ]
    if (is_mistos) {
      deps -= [
        "//zircon/kernel/lib/userabi/userboot",
        "//zircon/kernel/lib/userabi/vdso",
      ]
    }
  }

  # The final kernel ZBI combines physboot with that kernel storage payload.
  zbi("kernel") {
    deps = kernel_zbi_extra_deps
    deps += [
      ":zircon",
      "phys:physboot",
    ]
    compress = "zstd.max"

    output_dir = root_out_dir
    output_extension = "zbi"
    output_path = rebase_path("$output_dir/$target_name.$output_extension",
                              root_build_dir)
    metadata = {
      # For the //:images build_api_module().
      images = [
        {
          label = get_label_info(":$target_name", "label_with_toolchain")
          name = "kernel"
          tags = [ "incomplete" ]
          type = "zbi"
          path = output_path
          cpu = current_cpu
        },
      ]
    }
  }
} else {
  group("kernel") {
    public_deps = [ ":kernel(//zircon/kernel:kernel_$target_cpu)" ]
  }

  group("tests") {
    testonly = true
    deps = [
      "arch/$zircon_cpu/user-copy:tests",
      "dev/coresight/tests($host_toolchain)",
      "lib/acpi_lite:tests",
      "lib/arch:tests",
      "lib/boot-options/tests",
      "lib/devicetree/tests",
      "lib/efi:tests",
      "lib/heap/cmpctmalloc:tests",
      "lib/power-management:tests",
      "lib/sched:tests",
      "phys:tests",
      "phys/lib:tests",
      "vm/phys:tests",
    ]

    if (current_cpu == "x64") {
      deps += [ "lib/libc/string/arch/x86:tests" ]
    }

    # TODO(https://fxbug.dev/42101573): This dependency is conditional because when built
    # with GCC the kernel uses function scoped statics requiring dynamic
    # initialization. Once https://fxbug.dev/42101573 is fixed, this dependency can be made
    # unconditional.
    if (!is_gcc) {
      deps += [ "lib/cxxabi-dynamic-init/tests" ]
    }

    # Don't let any test ZBIs roll up into the overall product image.
    metadata = {
      zbi_input_barrier = []
    }
  }

  # TODO(https://fxbug.dev/42080558): The x86 kernel gets loaded at a fixed physical
  # address of 1MiB. The UEFI environment under QEMU has some memory reserved
  # at about 8MiB. This limits the total kernel image size that can be loaded.
  # A larger kernel image size will get a panic in early boot (physboot).
  # Until the kernel's internal fixed-location constraint is removed, kernel
  # images that are too big just can't be loaded. Some instrumented kernels
  # like asan/ubsan builds can wind up too big. So this collects the file name
  # of the internal kernel image and feeds that into a script that examines
  # the image to determine the memory size it will require.
  generated_file("zbizircon.rsp") {
    visibility = [ ":*" ]
    testonly = true

    outputs = [ "$target_gen_dir/$target_name" ]
    output_conversion = "list lines"
    data_keys = [ "zbi_kernel_file" ]
    deps = [ ":kernel" ]
  }

  action("big-kernel.rsp") {
    visibility = [ ":*" ]
    testonly = true

    script = "big-kernel.py"
    outputs = [ "$target_out_dir/$target_name" ]
    depfile = "${outputs[0]}.d"
    deps = [ ":zbizircon.rsp" ]
    sources = get_target_outputs(deps[0])
    assert(sources == [ sources[0] ])
    args = [
      "--depfile=" + rebase_path(depfile, root_build_dir),
      "--rust-cfg-rspfile=" + rebase_path(outputs[0], root_build_dir),
      rebase_path(sources[0], root_build_dir),
    ]
  }

  group("rust-cfg-big-zircon-kernel") {
    testonly = true

    # This logic is specific to the x86 kernel when loaded as a ZBI.
    if (target_cpu == "x64") {
      public_deps = [ ":big-kernel.rsp" ]
      public_configs = [ ":rust-big-kernel.config" ]
    }
  }

  config("rust-big-kernel.config") {
    visibility = [ ":*" ]
    inputs = get_target_outputs(":big-kernel.rsp")
    assert(inputs == [ inputs[0] ])
    rustflags = [ "@" + rebase_path(inputs[0], root_build_dir) ]
  }
}

if (!is_efi_toolchain) {
  group("boot_tests") {
    testonly = true
    deps = [
      ":kernel-unittests-boot-test",
      ":kernel-unittests-boot-test-bypass-debuglog",
      "phys:boot_tests",
      "//zircon/kernel/lib/userabi/userboot/tests:boot_tests",
    ]
    if (all_cpu_kernel_boot_tests) {
      foreach(cpu, standard_fuchsia_cpus) {
        deps += [ ":boot_tests.$cpu" ]
      }
    }
  }

  template("kernel_unittests_boot_test") {
    kernel_shell_script_test(target_name) {
      environments = kernel_test_environments
      deps = [
        ":kernel(:kernel_$current_cpu)",
        "//zircon/system/utest/core:core-tests-standalone.args",
      ]
      script = [
        "ut all",
        "and ut -r 10 timer",
        "and ut -r 10 pi",
        "boot-test-success",
        "graceful-shutdown",
      ]
      deps += invoker.deps
      if (is_mistos) {
        deps -= [ "//zircon/system/utest/core:core-tests-standalone.args" ]

        # needed to run some starnix loader tests from bootfs
        deps += [
          "//src/starnix/examples/hello_starnix",
          "//vendor/misttech/zircon/kernel/lib/starnix/kernel:starnix-test-files",
        ]
      }
    }
  }

  kernel_unittests_boot_test("kernel-unittests-boot-test") {
    deps = []
  }

  # In strange failure modes, the bypass-debuglog version may get more useful
  # logging out than the normal one, though it may also greatly perturb the
  # timing and hardware interactions of the test.  Running both versions in
  # automation gives the best chance of logs from one of them being helpful.
  kernel_unittests_boot_test("kernel-unittests-boot-test-bypass-debuglog") {
    deps = [ ":bypass-debuglog" ]
  }
}

kernel_cmdline("bypass-debuglog") {
  testonly = true
  args = [ "kernel.bypass-debuglog" ]
}

foreach(cpu, standard_fuchsia_cpus) {
  group("boot_tests.$cpu") {
    testonly = true
    deps = [
      ":kernel-unittests-boot-test(:kernel_$cpu)",
      "phys/test:$cpu",
    ]
  }
}<|MERGE_RESOLUTION|>--- conflicted
+++ resolved
@@ -370,13 +370,12 @@
       defines += [ "KERNEL_NO_USERABI" ]
     }
 
-<<<<<<< HEAD
+    if (use_elf_kernel) {
+      defines += [ "ELF_KERNEL" ]
+    }
+
     if (is_mistos) {
       configs += [ "//build/config/mistos:mistos_define" ]
-=======
-    if (use_elf_kernel) {
-      defines += [ "ELF_KERNEL" ]
->>>>>>> 1e9c0185
     }
 
     cflags = [ "-fpie" ]
