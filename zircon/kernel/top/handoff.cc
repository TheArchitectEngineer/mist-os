// Copyright 2021 The Fuchsia Authors
//
// Use of this source code is governed by a MIT-style
// license that can be found in the LICENSE file or at
// https://opensource.org/licenses/MIT

#include <lib/arch/ticks.h>
#include <lib/boot-options/boot-options.h>
#include <lib/code-patching/self-test.h>
#include <lib/counters.h>
#include <lib/zbitl/view.h>
#include <platform.h>
#include <zircon/assert.h>
#include <zircon/rights.h>

#include <fbl/ref_ptr.h>
#include <ktl/byte.h>
#include <ktl/span.h>
#include <ktl/utility.h>
#include <lk/init.h>
#include <object/handle.h>
#include <object/vm_object_dispatcher.h>
#include <phys/handoff.h>
#include <platform/boot_timestamps.h>
#include <platform/timer.h>
#include <vm/handoff-end.h>
#include <vm/physmap.h>
#include <vm/vm_object_paged.h>

#include <ktl/enforce.h>

PhysHandoff* gPhysHandoff;

namespace {

// TODO(https://fxbug.dev/42164859): Eventually physboot will hand off a permanent pointer
// we can store in gBootOptions.  For now, handoff only provides temporary
// pointers that we must copy out of.
BootOptions gBootOptionsInstance;

paddr_t gKernelPhysicalLoadAddress;

// When using physboot, other samples are available in the handoff data too.
//
// **NOTE** Each sample here is represented in the userland test code in
// //src/tests/benchmarks/kernel_boot_stats.cc that knows the order of the
// steps and gives names to the intervals between the steps (as well as
// tracking the first-to-last total elapsed time across the first to last
// boot.timeline.* samples, not all recorded right here).  Any time a new time
// sample is added to PhysBootTimes, a kcounter should be added here and
// kernel_boot_stats.cc should be updated to give the new intervals appropriate
// names for the performance tracking infrastructure (see the pages at
// https://chromeperf.appspot.com/report and look for "fuchsia.kernel.boot").
KCOUNTER(timeline_hw_startup, "boot.timeline.hw")
KCOUNTER(timeline_zbi_entry, "boot.timeline.zbi")
KCOUNTER(timeline_physboot_setup, "boot.timeline.physboot-setup")
KCOUNTER(timeline_decompress_start, "boot.timeline.decompress-start")
KCOUNTER(timeline_decompress_end, "boot.timeline.decompress-end")
KCOUNTER(timeline_zbi_done, "boot.timeline.zbi-done")
KCOUNTER(timeline_physboot_handoff, "boot.timeline.physboot-handoff")
KCOUNTER(timeline_virtual_entry, "boot.timeline.virtual")

void Set(const Counter& counter, arch::EarlyTicks sample) {
  counter.Set(platform_convert_early_ticks(sample));
}

void Set(const Counter& counter, PhysBootTimes::Index i) {
  counter.Set(platform_convert_early_ticks(gPhysHandoff->times.Get(i)));
}

// Convert early boot timeline points into zx_ticks_t values in kcounters.
void TimelineCounters(unsigned int level) {
  // This isn't really a loop in any meaningful sense, but structuring it
  // this way gets the compiler to warn about any forgotten enum entry.
  for (size_t i = 0; i <= PhysBootTimes::kCount; ++i) {
    const PhysBootTimes::Index when = static_cast<PhysBootTimes::Index>(i);
    switch (when) {
      case PhysBootTimes::kZbiEntry:
        Set(timeline_zbi_entry, when);
        break;
      case PhysBootTimes::kPhysSetup:
        Set(timeline_physboot_setup, when);
        break;
      case PhysBootTimes::kDecompressStart:
        Set(timeline_decompress_start, when);
        break;
      case PhysBootTimes::kDecompressEnd:
        Set(timeline_decompress_end, when);
        break;
      case PhysBootTimes::kZbiDone:
        Set(timeline_zbi_done, when);
        break;
      case PhysBootTimes::kCount:
        // There is no PhysBootTimes entry corresponding to kCount.
        // This is the first sample taken by the kernel proper after physboot handed off.
        Set(timeline_physboot_handoff, kernel_entry_ticks);
        break;
    }
  }
  Set(timeline_virtual_entry, kernel_virtual_entry_ticks);
  Set(timeline_hw_startup, arch::EarlyTicks::Zero());
}

// This can happen really any time after the platform clock is configured.
LK_INIT_HOOK(TimelineCounters, TimelineCounters, LK_INIT_LEVEL_PLATFORM)

fbl::RefPtr<VmObject> CreatePhysVmo(const PhysVmo& phys_vmo) {
  ktl::string_view name{phys_vmo.name.data(), phys_vmo.name.size()};
  name = name.substr(0, name.find_first_of('\0'));
  DEBUG_ASSERT(!name.empty());

  DEBUG_ASSERT(IS_PAGE_ALIGNED(phys_vmo.addr));
  DEBUG_ASSERT(IS_PAGE_ALIGNED(phys_vmo.size_bytes()));

  fbl::RefPtr<VmObjectPaged> vmo;
  zx_status_t status = VmObjectPaged::CreateFromWiredPages(paddr_to_physmap(phys_vmo.addr),
                                                           phys_vmo.size_bytes(), true, &vmo);
  ASSERT(status == ZX_OK);

  status = vmo->set_name(name.data(), name.size());
  DEBUG_ASSERT(status == ZX_OK);

  dprintf(INFO, "handing off VMO from phys: %.*s @ [%#" PRIx64 ", %#" PRIx64 ")\n",
          static_cast<int>(name.size()), name.data(), phys_vmo.addr,
          phys_vmo.addr + phys_vmo.content_size);

  return vmo;
}

HandleOwner CreateHandle(fbl::RefPtr<VmObject> vmo, size_t content_size, bool writable = false) {
  zx_rights_t rights;
  KernelHandle<VmObjectDispatcher> handle;
  zx_status_t status =
      VmObjectDispatcher::Create(ktl::move(vmo), content_size,
                                 VmObjectDispatcher::InitialMutability::kMutable, &handle, &rights);
  ASSERT(status == ZX_OK);

  if (writable) {
    rights |= ZX_RIGHT_WRITE;
  } else {
    rights &= ~ZX_RIGHT_WRITE;
  }
  return Handle::Make(ktl::move(handle), rights);
}

HandleOwner CreatePhysVmoHandle(const PhysVmo& phys_vmo, bool writable = false) {
  return CreateHandle(CreatePhysVmo(phys_vmo), phys_vmo.content_size, writable);
}

HandleOwner CreateStubVmoHandle() {
  fbl::RefPtr<VmObjectPaged> vmo;
  zx_status_t status = VmObjectPaged::Create(PMM_ALLOC_FLAG_ANY, 0, 0, &vmo);
  ASSERT(status == ZX_OK);
  return CreateHandle(ktl::move(vmo), 0);
}

HandoffEnd::Elf CreatePhysElf(const PhysElfImage& image) {
  ZX_DEBUG_ASSERT(image.vmar.base == 0);
  HandoffEnd::Elf elf = {
      .vmo = CreatePhysVmo(image.vmo),
      .content_size = image.vmo.content_size,
      .vmar_size = image.vmar.size,
      .info = image.info,
  };
  fbl::AllocChecker ac;
  elf.mappings.reserve(image.vmar.mappings.size(), &ac);
  ZX_ASSERT_MSG(ac.check(), "no kernel heap space for ELF %zu mappings in %s",
                image.vmar.mappings.size(), image.vmo.name.data());
  for (const PhysMapping& mapping : image.vmar.mappings.get()) {
    elf.mappings.push_back(mapping, &ac);
    ZX_ASSERT(ac.check());
  }
  return elf;
}

}  // namespace

template <>
void* PhysHandoffPtrImportPhysAddr<PhysHandoffPtrEncoding::PhysAddr>(uintptr_t ptr) {
  return paddr_to_physmap(ptr);
}

// This function is called first thing on kernel entry, so it should be
// careful on what it assumes is present.
void HandoffFromPhys(paddr_t handoff_paddr) {
  // This serves as a verification that code-patching was performed before
  // the kernel was booted; if unpatched, we would trap here and halt.
  CodePatchingNopTest();

  gPhysHandoff = static_cast<PhysHandoff*>(paddr_to_physmap(handoff_paddr));

  gBootOptionsInstance = *gPhysHandoff->boot_options;
  gBootOptions = &gBootOptionsInstance;

  gKernelPhysicalLoadAddress = gPhysHandoff->kernel_physical_load_address;

  if (gPhysHandoff->reboot_reason) {
    platform_set_hw_reboot_reason(gPhysHandoff->reboot_reason.value());
  }
}

paddr_t KernelPhysicalLoadAddress() { return gKernelPhysicalLoadAddress; }

HandoffEnd EndHandoff() {
  HandoffEnd end{
      // Userboot expects the ZBI as writable.
      .zbi = CreatePhysVmoHandle(gPhysHandoff->zbi, /*writable=*/true),
<<<<<<< HEAD
#ifndef __mist_os__
      .vdso = CreatePhysVmo(gPhysHandoff->vdso),
      .userboot = CreatePhysVmo(gPhysHandoff->userboot),
#endif
=======
      .vdso = CreatePhysElf(gPhysHandoff->vdso),
      .userboot = CreatePhysElf(gPhysHandoff->userboot),
>>>>>>> c2ce2974
  };

  // If the number of extra VMOs from physboot is less than the number of VMOs
  // the userboot protocol expects, fill the rest with empty VMOs.
  ktl::span<const PhysVmo> phys_vmos = gPhysHandoff->extra_vmos.get();
  for (size_t i = 0; i < phys_vmos.size(); ++i) {
    end.extra_phys_vmos[i] = CreatePhysVmoHandle(phys_vmos[i]);
  }
  for (size_t i = phys_vmos.size(); i < PhysVmo::kMaxExtraHandoffPhysVmos; ++i) {
    end.extra_phys_vmos[i] = CreateStubVmoHandle();
  }

  // Point of temporary hand-off memory expiration. The PMM maintains the list
  // of such memory and will free it on this call. Since the memory backing
  // gPhysHandoff itself is in that list, we immediately unset immediately unset
  // the pointer afterward.
  pmm_end_handoff();
  gPhysHandoff = nullptr;

  return end;
}<|MERGE_RESOLUTION|>--- conflicted
+++ resolved
@@ -154,6 +154,7 @@
   return CreateHandle(ktl::move(vmo), 0);
 }
 
+#if 0
 HandoffEnd::Elf CreatePhysElf(const PhysElfImage& image) {
   ZX_DEBUG_ASSERT(image.vmar.base == 0);
   HandoffEnd::Elf elf = {
@@ -172,7 +173,7 @@
   }
   return elf;
 }
-
+#endif
 }  // namespace
 
 template <>
@@ -205,15 +206,10 @@
   HandoffEnd end{
       // Userboot expects the ZBI as writable.
       .zbi = CreatePhysVmoHandle(gPhysHandoff->zbi, /*writable=*/true),
-<<<<<<< HEAD
 #ifndef __mist_os__
       .vdso = CreatePhysVmo(gPhysHandoff->vdso),
       .userboot = CreatePhysVmo(gPhysHandoff->userboot),
 #endif
-=======
-      .vdso = CreatePhysElf(gPhysHandoff->vdso),
-      .userboot = CreatePhysElf(gPhysHandoff->userboot),
->>>>>>> c2ce2974
   };
 
   // If the number of extra VMOs from physboot is less than the number of VMOs
