# Copyright 2019 The Fuchsia Authors
#
# Use of this source code is governed by a MIT-style
# license that can be found in the LICENSE file or at
# https://opensource.org/licenses/MIT

import("//build/testing/boot_tests/boot_test.gni")
import("//build/toolchain/zircon/user_basic_redirect.gni")
import("//zircon/kernel/phys/kernel_elf_binary.gni")

user_basic_redirect("userboot") {
  public_deps = [ ":userboot.executable" ]
}

source_set("fidl") {
  public = [ "fidl.h" ]
  public_deps = [
    "//sdk/lib/fidl",
    "//sdk/lib/fidl_base",
    "//zircon/system/ulib/zircon-internal",
    "//zircon/system/ulib/zx",
  ]
}

<<<<<<< HEAD
# userboot gets its own toolchain for its special build requirements.
if (current_toolchain == default_toolchain) {
  # Define the special toolchain itself only in the default toolchain.
  foreach(cpu, standard_fuchsia_cpus) {
    zircon_toolchain_suite("userboot_$cpu") {
      cpu = cpu
      if (is_mistos) {
        os = "mistos"
      } else {
        os = "fuchsia"
      }
      environment = "userboot"
      configs = [ "//zircon/kernel/lib/userabi/userboot:userboot_config" ]
      source_deps = [ "${configs[0]}_deps" ]

      with_shared = false

      toolchain_args = {
        if (optimize == "none" || optimize == "debug") {
          # userboot doesn't stay sufficiently pure without optimization.
          optimize = "moderate"
        }

        # No runtime to print asserts, so can't compile them in.
        zx_assert_level = 0
      }

      # userboot can't use any instrumentation runtimes.
      exclude_variant_tags = [
        "instrumented",
        "needs-compiler-abi",
        "needs-writable-globals",
        "uses-shadow",
      ]

      toolchain_tags = [
        "no-compiler-abi",
        "no-floating-point",
        "standalone",
      ]
    }
  }
}

if (toolchain_environment == "userboot") {
  # Everything in userboot gets compiled this way.
  variant("userboot_config") {
    configs = [
      "//build/config/zircon:user",
      "//build/config/zircon:static-libc++",
      "//build/config/sanitizers:no_sanitizers",
      "//build/config:symbol_no_undefined",
    ]
    deps = [ "//build/config/zircon:user_deps" ]

    cflags = [
      # -fPIE is the default in Clang, but not in GCC.
      "-fpie",

      # Everything is statically linked together with no PLT or GOT.
      # No $inputs needed here since the depfile will list it.
      "-include",
      rebase_path("//zircon/kernel/include/hidden.h", root_build_dir),
    ]
    defines = [ "HIDDEN" ]
  }
=======
kernel_elf_binary("userboot.executable") {
  visibility = [ ":*" ]
>>>>>>> c2ce2974

  output_name = "userboot"

  configs += [ "//zircon/kernel/phys:phys-elf-module.config" ]
  has_patches = false

  sources = [
    "bootfs.cc",
    "loader-service.cc",
    "option.cc",
    "start.cc",
    "userboot-elf.cc",
    "util.cc",
    "zbi.cc",
  ]
  defines = [ "BOOT_TEST_SUCCESS_STRING=\"$boot_test_success_string\"" ]

  ldflags = [ "-Wl,-z,stack-size=0x40000" ]
  deps = [
    ":fidl",
    "//sdk/lib/ld:standalone",
    "//src/lib/elfldltl",
    "//src/lib/elfldltl/test:static-pie",
    "//src/lib/zbitl",
    "//src/zircon/lib/zircon",
    "//zircon/kernel/lib/boot-options",
    "//zircon/kernel/lib/userabi:headers",
    "//zircon/system/ulib/fbl",
    "//zircon/system/ulib/ldmsg",
    "//zircon/system/ulib/processargs",
    "//zircon/system/ulib/zircon-internal",
    "//zircon/system/ulib/zx",
  ]
}<|MERGE_RESOLUTION|>--- conflicted
+++ resolved
@@ -22,77 +22,8 @@
   ]
 }
 
-<<<<<<< HEAD
-# userboot gets its own toolchain for its special build requirements.
-if (current_toolchain == default_toolchain) {
-  # Define the special toolchain itself only in the default toolchain.
-  foreach(cpu, standard_fuchsia_cpus) {
-    zircon_toolchain_suite("userboot_$cpu") {
-      cpu = cpu
-      if (is_mistos) {
-        os = "mistos"
-      } else {
-        os = "fuchsia"
-      }
-      environment = "userboot"
-      configs = [ "//zircon/kernel/lib/userabi/userboot:userboot_config" ]
-      source_deps = [ "${configs[0]}_deps" ]
-
-      with_shared = false
-
-      toolchain_args = {
-        if (optimize == "none" || optimize == "debug") {
-          # userboot doesn't stay sufficiently pure without optimization.
-          optimize = "moderate"
-        }
-
-        # No runtime to print asserts, so can't compile them in.
-        zx_assert_level = 0
-      }
-
-      # userboot can't use any instrumentation runtimes.
-      exclude_variant_tags = [
-        "instrumented",
-        "needs-compiler-abi",
-        "needs-writable-globals",
-        "uses-shadow",
-      ]
-
-      toolchain_tags = [
-        "no-compiler-abi",
-        "no-floating-point",
-        "standalone",
-      ]
-    }
-  }
-}
-
-if (toolchain_environment == "userboot") {
-  # Everything in userboot gets compiled this way.
-  variant("userboot_config") {
-    configs = [
-      "//build/config/zircon:user",
-      "//build/config/zircon:static-libc++",
-      "//build/config/sanitizers:no_sanitizers",
-      "//build/config:symbol_no_undefined",
-    ]
-    deps = [ "//build/config/zircon:user_deps" ]
-
-    cflags = [
-      # -fPIE is the default in Clang, but not in GCC.
-      "-fpie",
-
-      # Everything is statically linked together with no PLT or GOT.
-      # No $inputs needed here since the depfile will list it.
-      "-include",
-      rebase_path("//zircon/kernel/include/hidden.h", root_build_dir),
-    ]
-    defines = [ "HIDDEN" ]
-  }
-=======
 kernel_elf_binary("userboot.executable") {
   visibility = [ ":*" ]
->>>>>>> c2ce2974
 
   output_name = "userboot"
 
