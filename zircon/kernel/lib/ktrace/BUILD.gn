--- conflicted
+++ resolved
@@ -18,64 +18,5 @@
     "//zircon/system/ulib/zircon-internal",
   ]
 
-<<<<<<< HEAD
-  public_deps = [
-    ":suppress-warning",
-    "//src/performance/lib/fxt:headers",
-  ]
-}
-
-group("suppress-warning") {
-  visibility = [ ":*" ]
-  public_configs = [ ":suppress-warning.config" ]
-}
-
-config("suppress-warning.config") {
-  visibility = [
-    ":*",
-
-    # TODO(https://fxbug.dev/42121444): Referenced in environment configs.
-    "//build/config/*",
-    "//sdk/fidl/fuchsia.hardware.network.driver/*",
-    "//sdk/fidl/fuchsia.hardware.network/*",
-    "//sdk/fidl/fuchsia.net/*",
-    "//sdk/fidl/mistos.hardware.block.driver/*",
-    "//sdk/fidl/zbi:*",
-    "//sdk/lib/fit/*",
-    "//sdk/lib/iob/*",
-    "//sdk/lib/stdcompat/*",
-    "//sdk/lib/zbi-format/*",
-    "//src/connectivity/ethernet/drivers/virtio/*",
-    "//src/connectivity/lib/network-device/buffer_descriptor/*",
-    "//src/devices/block/drivers/virtio/*",
-    "//src/devices/block/lib/common/*",
-    "//src/devices/board/lib/acpi/*",
-    "//src/devices/bus/lib/virtio/*",
-    "//src/lib/ddk/*",
-    "//src/lib/ddktl/*",
-    "//src/lib/elfldltl/*",
-    "//src/lib/llvm-profdata/*",
-    "//src/lib/ubsan-custom/*",
-    "//src/lib/vmo_store/*",
-    "//src/lib/zbitl/*",
-    "//src/performance/lib/fxt/*",
-    "//third_party/acpica/*",
-    "//third_party/lk/*",
-    "//third_party/zstd/*",
-    "//vendor/google/*",
-    "//vendor/misttech/*",
-    "//zircon/dev/lib/*",
-    "//zircon/kernel/*",
-    "//zircon/system/ulib/*",
-    "//zircon/third_party/lib/*",
-    "//zircon/third_party/ulib/*",
-    "//zircon/vdso/*",
-  ]
-  if (!is_gcc) {
-    # Silence warning in Clang about GNU extension used in string_ref.h.
-    cflags_cc = [ "-Wno-gnu-string-literal-operator-template" ]
-  }
-=======
   public_deps = [ "//src/performance/lib/fxt:headers" ]
->>>>>>> c2ce2974
 }