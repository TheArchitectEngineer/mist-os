// Copyright 2024 Mist Tecnologia LTDA. All rights reserved.
// Copyright 2018 The Fuchsia Authors. All rights reserved.
// Use of this source code is governed by a BSD-style license that can be
// found in the LICENSE file.

#include <inttypes.h>
#include <stdio.h>

#include <utility>

<<<<<<< HEAD
#if defined(__Fuchsia__) || defined(_KERNEL_MISTOS)
#include <lib/zx/clock.h>
#include <lib/zx/time.h>
#else
#include <sys/time.h>
#endif
=======
#include <fbl/string_printf.h>
>>>>>>> 5d4ffdda
#include <zxtest/base/reporter.h>
#include <zxtest/base/runner.h>

namespace zxtest {

<<<<<<< HEAD
uint64_t now() {
#if defined(__Fuchsia__) || defined(_KERNEL_MISTOS)
  return (zx::clock::get_monotonic() - zx::time(0)).to_nsecs();
#else
  struct timeval tv;
  if (gettimeofday(&tv, nullptr) < 0)
    return 0u;
  return tv.tv_sec * 1000000000ull + tv.tv_usec * 1000ull;
#endif
}
=======
namespace {
>>>>>>> 5d4ffdda

template <typename T>
const char* Pluralize(T value, bool capitalize = false) {
  if (value > 1) {
    return capitalize ? "S" : "s";
  }
  return "";
}

}  // namespace

namespace internal {

void IterationSummary::Reset() {
  failed = 0;
  passed = 0;
  skipped = 0;
  failed_tests.reset();
}
}  // namespace internal

Reporter::Reporter(std::unique_ptr<LogSink> log_sink) : log_sink_(std::move(log_sink)) {
  ZX_ASSERT_MSG(log_sink_ != nullptr, "Must provide a valid |LogSink| implementation.");
}

void Reporter::OnProgramStart(const Runner& runner) {
  timers_.program.Reset();

  log_sink_->Write("[==========] Flag Values:\n");

  // Report value of flags.
  if (!runner.options().filter.empty()) {
    log_sink_->Write("             --gtest_filter = %s\n", runner.options().filter.c_str());
  }

  if (runner.options().shuffle) {
    log_sink_->Write("             --gtest_shuffle = true\n");
  }

  if (runner.options().repeat != 1) {
    log_sink_->Write("             --gtest_repeat = %d\n", runner.options().repeat);
  }

  log_sink_->Write("             --gtest_random_seed = %d\n", runner.options().seed);

  if (runner.options().break_on_failure) {
    log_sink_->Write("             --gtest_break_on_failure = true\n");
  }
  if (!runner.options().output_path.empty()) {
    log_sink_->Write("             --gtest_output = %s\n", runner.options().output_path.c_str());
  }
  log_sink_->Write("[==========] \n");
  log_sink_->Flush();
}

void Reporter::OnIterationStart(const Runner& runner, int iteration) {
  timers_.iteration.Reset();
  iteration_summary_.Reset();

  if (runner.summary().total_iterations > 1) {
    log_sink_->Write("\nRepeating all tests (iteration %d) . . .\n\n", iteration);
  }

  log_sink_->Write(
      "[==========] Running %zu test%s from %zu test case%s.\n", runner.summary().active_test_count,
      Pluralize(runner.summary().active_test_count), runner.summary().active_test_case_count,
      Pluralize(runner.summary().active_test_case_count));
  log_sink_->Flush();
}

void Reporter::OnEnvironmentSetUp(const Runner& runner) {
  log_sink_->Write("[----------] Global test environment set-up.\n");
  log_sink_->Flush();
}

void Reporter::OnTestCaseStart(const TestCase& test_case) {
  timers_.test_case.Reset();
  log_sink_->Write("[----------] %zu test%s from %s\n", test_case.MatchingTestCount(),
                   Pluralize(test_case.MatchingTestCount()), test_case.name().c_str());
  log_sink_->Flush();
}

void Reporter::OnTestStart(const TestCase& test_case, const TestInfo& test) {
  timers_.test.Reset();
  log_sink_->Write("[ RUN      ] %s.%s\n", test_case.name().c_str(), test.name().c_str());
  log_sink_->Flush();
}

void Reporter::OnAssertion(const Assertion& assertion) {
  log_sink_->Write("%s:%" PRIi64 ": Failure: %s\n", assertion.location().filename,
                   assertion.location().line_number, assertion.description().c_str());

  if (assertion.has_values()) {
    log_sink_->Write("    Expected: %s\n", assertion.expected().c_str());
    // When it is not a literal.
    if (assertion.expected() != assertion.expected_eval()) {
      log_sink_->Write("    Which is: %s\n", assertion.expected_eval().c_str());
    }

    log_sink_->Write("    Actual  : %s\n", assertion.actual().c_str());
    // When it is not a literal.
    if (assertion.actual() != assertion.actual_eval()) {
      log_sink_->Write("    Which is: %s\n", assertion.actual_eval().c_str());
    }
  }
  auto traces = assertion.scoped_traces();
  if (!traces.empty()) {
    log_sink_->Write("Test trace:\n");
    for (auto it = traces.rbegin(); it != traces.rend(); ++it) {
      log_sink_->Write("%s:%" PRIi64 ": %s\n", (*it)->location().filename,
                       (*it)->location().line_number, (*it)->text().c_str());
    }
  }
  log_sink_->Flush();
}

void Reporter::OnMessage(const Message& message) {
  log_sink_->Write("%s:%" PRIi64 ": %s\n", message.location().filename,
                   message.location().line_number, message.text().c_str());
  log_sink_->Flush();
}

void Reporter::OnTestSkip(const TestCase& test_case, const TestInfo& test) {
  int64_t elapsed_time = timers_.test.GetElapsedTime();
  iteration_summary_.skipped++;
  log_sink_->Write("[  SKIPPED ] %s.%s  (%" PRIi64 " ms)\n", test_case.name().c_str(),
                   test.name().c_str(), elapsed_time);
  log_sink_->Flush();
}

void Reporter::OnTestFailure(const TestCase& test_case, const TestInfo& test) {
  int64_t elapsed_time = timers_.test.GetElapsedTime();
  fbl::AllocChecker ac;
#ifdef _KERNEL_MISTOS
  size_t size = test_case.name().size() + test.name().size() + 2;
  char* buffer = new (ac) char[size];
  ZX_ASSERT(ac.check());
  auto defer = fit::defer([&buffer] { delete[] buffer; });
  snprintf(buffer, size, "%s.%s", test_case.name().c_str(), test.name().c_str());
#else
  char buffer[test_case.name().size() + test.name().size() + 2];
  sprintf(buffer, "%s.%s", test_case.name().c_str(), test.name().c_str());
#endif
  iteration_summary_.failed++;
  iteration_summary_.failed_tests.push_back(buffer, &ac);
  ZX_ASSERT(ac.check());
  log_sink_->Write("[  FAILED  ] %s.%s (%" PRIi64 " ms)\n", test_case.name().c_str(),
                   test.name().c_str(), elapsed_time);
  log_sink_->Flush();
}

void Reporter::OnTestSuccess(const TestCase& test_case, const TestInfo& test) {
  int64_t elapsed_time = timers_.test.GetElapsedTime();
  iteration_summary_.passed++;
  log_sink_->Write("[       OK ] %s.%s (%" PRIi64 " ms)\n", test_case.name().c_str(),
                   test.name().c_str(), elapsed_time);
  log_sink_->Flush();
}

void Reporter::OnTestCaseEnd(const TestCase& test_case) {
  int64_t elapsed_time = timers_.test_case.GetElapsedTime();
  log_sink_->Write("[----------] %zu test%s from %s (%" PRIi64 " ms total)\n\n",
                   test_case.MatchingTestCount(), Pluralize(test_case.MatchingTestCount()),
                   test_case.name().c_str(), elapsed_time);
  log_sink_->Flush();
}

void Reporter::OnEnvironmentTearDown(const Runner& runner) {
  log_sink_->Write("[----------] Global test environment tear-down.\n");
  log_sink_->Flush();
}

void Reporter::OnIterationEnd(const Runner& runner, int iteration) {
  int64_t elapsed_time = timers_.iteration.GetElapsedTime();
  log_sink_->Write("[==========] %zd test%s from %zu test case%s ran (%" PRIi64 " ms total).\n",
                   runner.summary().active_test_count,
                   Pluralize(runner.summary().active_test_count),
                   runner.summary().active_test_case_count,
                   Pluralize(runner.summary().active_test_case_count), elapsed_time);
  if (iteration_summary_.passed > 0) {
    log_sink_->Write("[  PASSED  ] %" PRIu64 " test%s\n", iteration_summary_.passed,
                     Pluralize(iteration_summary_.passed));
  }
  if (iteration_summary_.skipped > 0) {
    log_sink_->Write("[  SKIPPED ] %" PRIu64 " test%s\n", iteration_summary_.skipped,
                     Pluralize(iteration_summary_.skipped));
  }
  if (iteration_summary_.failed > 0) {
    log_sink_->Write("[  FAILED  ] %" PRIu64 " test%s, listed below:\n", iteration_summary_.failed,
                     Pluralize(iteration_summary_.failed));
    if (iteration_summary_.failed_tests.size() > 0) {
      for (auto& failed_test : iteration_summary_.failed_tests) {
        log_sink_->Write("[  FAILED  ] %s\n", failed_test.c_str());
      }
      log_sink_->Write("%" PRIi64 " FAILED TEST%s\n", iteration_summary_.failed,
                       Pluralize(iteration_summary_.failed, /*capitalize*/ true));
    }
  }
  log_sink_->Flush();
}

void Reporter::OnProgramEnd(const Runner& runner) { timers_.program.Reset(); }

}  // namespace zxtest<|MERGE_RESOLUTION|>--- conflicted
+++ resolved
@@ -8,35 +8,13 @@
 
 #include <utility>
 
-<<<<<<< HEAD
-#if defined(__Fuchsia__) || defined(_KERNEL_MISTOS)
-#include <lib/zx/clock.h>
-#include <lib/zx/time.h>
-#else
-#include <sys/time.h>
-#endif
-=======
 #include <fbl/string_printf.h>
->>>>>>> 5d4ffdda
 #include <zxtest/base/reporter.h>
 #include <zxtest/base/runner.h>
 
 namespace zxtest {
 
-<<<<<<< HEAD
-uint64_t now() {
-#if defined(__Fuchsia__) || defined(_KERNEL_MISTOS)
-  return (zx::clock::get_monotonic() - zx::time(0)).to_nsecs();
-#else
-  struct timeval tv;
-  if (gettimeofday(&tv, nullptr) < 0)
-    return 0u;
-  return tv.tv_sec * 1000000000ull + tv.tv_usec * 1000ull;
-#endif
-}
-=======
 namespace {
->>>>>>> 5d4ffdda
 
 template <typename T>
 const char* Pluralize(T value, bool capitalize = false) {
